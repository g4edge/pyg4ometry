--- conflicted
+++ resolved
@@ -689,10 +689,6 @@
         pSPhi = solid.evaluateParameter(solid.pSPhi) * auval
         pDPhi = solid.evaluateParameter(solid.pDPhi) * auval
 
-<<<<<<< HEAD
-        print(pSPhi, pDPhi)
-=======
->>>>>>> b6411c85
         pZpl = [val * luval/10. for val in solid.evaluateParameter(solid.pZpl)]
         pRMin = [val * luval/10. for val in solid.evaluateParameter(solid.pRMin)]
         pRMax = [val * luval/10. for val in solid.evaluateParameter(solid.pRMax)]
@@ -1336,11 +1332,7 @@
 
     pycgal.nefpolyhedron_to_convexpolyhedra(nef,polyhedra,ctypes.byref(nconvex))
 
-<<<<<<< HEAD
     print('pycsgmesh2FlukaRegion> nconvex=',nconvex.value)
-=======
-    # print 'pycsgmesh2FlukaRegion> nconvex=',nconvex.value
->>>>>>> b6411c85
 
     fregion = _fluka.Region("R" + name)
 
@@ -1356,11 +1348,7 @@
 
         pycgal.convexpolyhedron_to_planes(polyhedra[i], ctypes.byref(nplanes), planespp)
 
-<<<<<<< HEAD
         print('pycsgmesh2FlukaRegion> iconvex=',i,polyhedra[i],nplanes.value)
-=======
-        # print 'pycsgmesh2FlukaRegion> iconvex=',i,polyhedra[i],nplanes.value
->>>>>>> b6411c85
 
         fzone = _fluka.Zone()
 
