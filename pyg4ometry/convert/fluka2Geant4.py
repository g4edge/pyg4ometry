--- conflicted
+++ resolved
@@ -1,8 +1,5 @@
-<<<<<<< HEAD
 from functools import reduce
 import logging
-=======
->>>>>>> a4574f51
 from copy import deepcopy
 import logging
 import types
@@ -113,14 +110,6 @@
 
     # This loop below do the main conversion
     greg = g4.Registry()
-<<<<<<< HEAD
-    wlv = _makeWorldVolume(worldDimensions, worldMaterial, greg)
-    materialMap = _getMaterialMap(materialMap)
-    regionsToLVs = {} # For possible convertion of LATTICEs
-    # Do non-lattice regions first as we convert the lattices in the
-    # loop after this, as they must be treated differently.
-    for name, region in flukareg.regionDict.items():
-=======
     f2g4mat = makeFlukaToG4MaterialsMap(fr, greg)
 
     fluka_material_names_to_g4 = makeFlukaToG4MaterialsMap(fr, greg)
@@ -129,7 +118,6 @@
     assignmas = fr.assignmas
     regionNamesToLVs = {}
     for name, region in fr.regionDict.iteritems():
->>>>>>> a4574f51
         if name not in regions:
             continue
 
@@ -308,24 +296,11 @@
 
     return fluka_reg_out, newNamesToOldNames, newRegionZoneExtents
 
-<<<<<<< HEAD
-def _getRegionExtents(flukareg, regions, quadricRegionExtents):
-    regionmap = flukareg.regionDict
-    regionExtents = {}
-    referenceExtent = None
-    if quadricRegionExtents:
-        referenceExtent = _makeQuadricRegionBodyExtentMap(flukareg,
-                                                          quadricRegionExtents)
-    for name, region in regionmap.items():
-        if name in quadricRegionExtents:
-            regionExtents[name] = quadricRegionExtents[name]
-=======
 def _getRegionZoneExtents(flukareg, regions, quadricRegionExtents):
     """Loop over the regions, and for each region, get all the extents
     of the zones belonging to that region.  Don't do this for
     quadricRegionExtents, instead, just continue to use the extent
     provided by the user."""
->>>>>>> a4574f51
 
     regionZoneExtents = {}
     for name, region in flukareg.regionDict.iteritems():
@@ -408,17 +383,12 @@
 
     """
     freg_out = fluka.FlukaRegistry()
-<<<<<<< HEAD
-    for name, region in flukareg.regionDict.items():
-        if region.material == "BLCKHOLE":
-=======
     for name, region in flukareg.regionDict.iteritems():
         try:
             materialName = flukareg.assignmas[name]
         except KeyError: # Ignore assignments to regions that are undefined.
             continue
         if materialName == "BLCKHOLE":
->>>>>>> a4574f51
             continue
         if name not in regions:
             continue
@@ -545,13 +515,9 @@
     fout = fluka.FlukaRegistry()
     logger.debug("Filtering half spaces")
 
-<<<<<<< HEAD
-    for region_name, region in flukareg.regionDict.items():
-=======
     regionExtents = _regionZoneExtentsToRegionExtents(regionZoneExtents)
 
     for region_name, region in flukareg.regionDict.iteritems():
->>>>>>> a4574f51
         regionOut = deepcopy(region)
         regionExtent = regionExtents[region_name]
         # Loop over the bodies of this region
@@ -595,12 +561,7 @@
 
     # If no lattices defined then we end the conversion here.
     latticeContents = _getContentsOfLatticeCells(flukareg, regionExtents)
-<<<<<<< HEAD
     for latticeName, contents in latticeContents.items():
-=======
-
-    for latticeName, contents in latticeContents.iteritems():
->>>>>>> a4574f51
         # We take the LVs associated with this lattice (which have been
         # placed above as PV) and place it with the translation and
         # rotation of the lattice cell.
