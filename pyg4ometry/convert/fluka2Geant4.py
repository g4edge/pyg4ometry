--- conflicted
+++ resolved
@@ -50,16 +50,10 @@
     :type omitBlackholeRegions: bool
     :param quadricRegionAABBs: The axis-aligned aabbs of any regions featuring QUA bodies, mapping region names to fluka.AABB instances.
     :type quadricRegionAABBs: dict
-    """
-
-<<<<<<< HEAD
-    # !!! Developer options (to kwargs)
-    # - withLengthSafety: Whether or not to apply automatic length safety.
-=======
+
     Developer options (to kwargs) withLengthSafety: Whether or not to apply automatic length safety.
 
     minimiseSolids: Whether or not to minimise the boxes and tubes of Geant4 used to represent infinite solids in FLUKA.
->>>>>>> 2e092f73
 
     """
 
