--- conflicted
+++ resolved
@@ -284,15 +284,11 @@
 
             # WHAT3 is the upper region name or index.
             if isinstance(region_upper, str):
-<<<<<<< HEAD
-                if region_upper not in regionlist:
-=======
                  # Special name corresponding to "largest"
                  # region number (last defined region)
                 if region_upper == "@LASTREG":
                     region_upper = regionlist[-1]
                 elif region_upper not in regionlist:
->>>>>>> 761bd362
                     msg = ("Region {} referred to in WHAT3 of ASSIGNMA"
                            " has not been defined.".format(region_upper))
                     raise ValueError(msg)
