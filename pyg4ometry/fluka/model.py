""" Collection of classes for representing, viewing and viewing a
Fluka model, and converting it GDML. """

from __future__ import (absolute_import, print_function, division)

import collections
import os.path
import time
import cPickle
import warnings
import textwrap
import uuid
import itertools

import numpy as np
import antlr4
import pyg4ometry
<<<<<<< HEAD
=======

import pyg4ometry.fluka.geometry
import pyg4ometry.fluka.vector
import pyg4ometry.fluka.parser
import pyg4ometry.fluka.materials

from . import FlukaParserVisitor
from . import FlukaParserListener
>>>>>>> 37f89860


class Model(object):
    """Class for viewing Fluka geometry and converting to GDML.
    Preprocessing must be done by hand.

    fluka_g4_material_map is the closest thing to a converter for the materials
    there is here.  Provide a map between the material names as usedin the
    ASSIGNMA cards and your externally defined materials for use with your GDML,
    and the volumes will be written out with those materialrefs.

    """
    def __init__(self, filename, fluka_g4_material_map=None):
        self._filename = filename
        # get the syntax tree.
        tree, cards = (
            pyg4ometry.fluka.parser.get_geometry_ast_and_other_cards(filename)
        )
        self.bodies, self._body_freq_map = Model._bodies_from_tree(tree)
        self.regions = self._regions_from_tree(tree)
        materials = pyg4ometry.fluka.materials.get_region_material_strings(
            self.regions.keys(),
            cards
        )

        # Assign the materials if provided with a fluka->G4 material map.
        # Circular dependencies means we can't do this until after the regions
        # are defined: Material assignments depend on the order in which the
        # regions are defined, which we get from the region definitions, which
        # in turn nominally depend on the material assignments.  To get around
        # this we set the material to G4_Galactic at region initialisation and
        # then reassign immediately afterwards here.
        if fluka_g4_material_map:
            # Always set BLCKHOLE to None.  We always omit regions with material
            # BLCKHOLE.
            fluka_g4_material_map["BLCKHOLE"] = None
            for region_name, region in self.regions.iteritems():
                fluka_material = materials[region_name]
                try:
                    g4_material = fluka_g4_material_map[fluka_material]
                    region.material = g4_material
                except KeyError:
                    msg = ("Missing material \"{}\"from"
                           " Fluka->G4 material map!").format(fluka_material)
                    warnings.warn(msg)

        else: # If no material map, we still want to omit BLCKHOLE
            # regions from viewing/conversion.
            msg = '\n'.join(textwrap.wrap(
                "No Fluka->G4 material map provided.  All converted regions"
                " will be \"G4_Galactic\" by default, but BLCKHOLE regions"
                " will still be omitted from both conversion and viewing."))
            print(msg, '\n')

            for region_name, region in self.regions.iteritems():
                fluka_material = materials.get(region_name)
                if fluka_material == "BLCKHOLE":
                    fluka_material = None
                else:
                    fluka_material = "G4_Galactic"
                region.material = fluka_material

        # Initialiser the world volume:
<<<<<<< HEAD
        self._world_volume = pyfluka.geometry._gdml_world_volume(register=True)
=======
        self._world_volume = pyg4ometry.fluka.geometry._gdml_world_volume(register=True)
>>>>>>> 37f89860

    def _regions_from_tree(self, tree):
        """Get the region definitions from the tree.  Called in the
        initialiser and then never called again.

        """
        visitor = FlukaRegionVisitor(self.bodies)
        visitor.visit(tree)
        return visitor.regions

    def write_to_gdml(self, regions=None, out_path=None,
                      make_gmad=True, bounding_subtrahends=None,
                      just_bounding_box=False, survey=None, optimise=True):
        """Convert the region to GDML.  Returns the centre (in mm) of the GDML
                      bounding box in the original Fluka coordinate
                      system, which can be useful for placing the
                      geometry.

        Parameters
        ----------

        - regions: A name or list of names of regions to be
        converted to GDML.  By default, all regions will be converted.

        - out_path: Output path for file to be written to.  By default
        output file name is "./" + basename + ".gdml".

        - make_gmad: Generate a skeleton GMAD file pre-filled with
        references to corresponding the GDML file.

        - bounding_subtrahends: Iterable of Body instances to be
          subtracted from the bounding box, e.g. space for a beampipe.
          The case where the subtraction affects the bounding box
          extent is not tested.  Maybe it will give you what you
          expect, or maybe not.

        - just_bounding_box: Write only the bounding box.  This can be
          useful when trying to place this as external geometry.  If
          true, then write just the bounding box.  If a string, then
          just the bounding box with the single named region placed in
          it.  If an iterable of names, then place all of those named
          regions in the bounding box.

        - survey: Output from Model.survey().  This is used to place regions
          consisting of disconnected zones as individual volumes.
          This is desirable as G4 doesn't support unions of
          disconnected solids.  If True then it will be generated on
          the fly, which maybe fine for small geometries, but it's likely
          preferable to compute the survey separately once using the
          survey method, for the sake of speed.

        """
        # Make the mesh for the given regions.
        self._generate_mesh(regions, setclip=True,
                            optimise=optimise,
                            bounding_subtrahends=bounding_subtrahends,
                            just_bounding_box=just_bounding_box,
                            survey=survey, register=True)
        # If no path to write to provided, then generate one
        # automatically based on input file name.
        if out_path is None:
            out_path = ("./"
                        + os.path.basename(os.path.splitext(self._filename)[0])
                        + ".gdml")
        elif os.path.splitext(out_path)[1] != "gdml":
            out_path = os.path.splitext(out_path)[0] + ".gdml"
<<<<<<< HEAD
        pyg4ometry.geant4.registry.setWorld(self._world_volume.name)
        out = pyg4ometry.gdml.Writer()
=======
        out = pyg4ometry.gdml.Writer()

        pyg4ometry.geant4.registry.setWorld(self._world_volume.name)
>>>>>>> 37f89860
        out.addDetector(pyg4ometry.geant4.registry)
        out.write(out_path)
        self._print_bounding_extent()
        print("Written GDML file: {}".format(out_path))

        if make_gmad is True:
            self._write_test_gmad(out_path)

        # world solid is perhaps a subtraction from a box, or a simple
        # box.  Either way, get that box, as it determines the extent
        # of our world.
        base_bounding_box = _get_world_volume_box(self._world_volume)
        info_out = {"origin": self._world_volume.centre,
                    "extent":
<<<<<<< HEAD
                    pyfluka.geometry.Extent.from_gdml_box(base_bounding_box)}
=======
                    pyg4ometry.fluka.geometry.Extent.from_gdml_box(base_bounding_box)}
>>>>>>> 37f89860
        return info_out

    def _print_bounding_extent(self):
        # When writing, print the extent, because this is useful
        # information when wanting to place it, which has to be done manually.
        lengths = _get_world_volume_dimensions(self._world_volume)
        msg = ("Bounding box has dimensions (in metres): "
               "({:.9f}, {:.9f}, {:.9f})\n").format(lengths.x / 1000,
                                                    lengths.y / 1000,
                                                    lengths.z / 1000)
        print(msg)

    def view(self, regions=None, setclip=True, optimise=False,
             bounding_subtrahends=None, just_bounding_box=False):
        """View the mesh for this model.

        Parameters
        ----------

        - regions: A name or list of names of regions to be viewed.
        By default, all regions will be viewed.

        - setclip: If True, will clip the bounding box to the extent
        of the geometry.  Setting it to False is useful for checking
        placements and as an optimisation--the mesh will only be
        generated once.  By default, the bounding box will be clipped.

        - bounding_subtrahends: iterable of Body instances to be
          subtracted from the bounding box, e.g. space for a beampipe.
          The case where the subtraction affects the bounding box
          extent is not tested.  Maybe it will give you what you
          expect, or maybe not.

        """
        world_mesh = self._generate_mesh(
            regions, setclip=setclip, optimise=optimise,
            bounding_subtrahends=bounding_subtrahends,
            just_bounding_box=just_bounding_box, register=False)
        viewer = pyg4ometry.vtk.Viewer()
        viewer.addPycsgMeshList(world_mesh)
        viewer.view()

    def _generate_mesh(self, region_names, setclip,
                       optimise, bounding_subtrahends,
                       register, just_bounding_box=False, survey=None):
        """This function has the side effect of recreating the world volume if
        the region_names requested are different to the ones already
        assigned to it and returns the relevant mesh.

        just_bounding_box is by default False, because it has no real
        purpose unless the returned mesh is used, which is only for
        visualisation.

        """
        self._add_regions_to_world_volume(regions=region_names,
                                          optimise=optimise,
                                          survey=survey,
                                          register=register)
        # If we are subtracting from the world box
        if bounding_subtrahends:
            self._subtract_from_world_volume(bounding_subtrahends)
        elif setclip:
            self._clip_world_volume()

        # Do we want to construct it with the full geometry within or
        # should be leave some volumes out?
        if just_bounding_box is False:
            return self._world_volume.pycsgmesh()
        # If it's true then we remove all daughterVolumes within.
        elif just_bounding_box is True:
            # 1st element of list return by pycsgmesh, I believe, is
            # always the bounding box.  Hopefully always.  I assume
            # so, anyway.
            world_mesh = self._world_volume.pycsgmesh()
            self._world_volume.daughterVolumes = []
            return [world_mesh[0]]
        # Else if just_bounding_box is the name of a region, then
        # remove all daughterVolumes that don't have that name.
        elif isinstance(just_bounding_box, basestring):
            self._world_volume.daughterVolumes = (
                [element for element in
                 self._world_volume.daughterVolumes
                 if element.name == just_bounding_box])
            return self._world_volume.pycsgmesh()
        # Else if we have a sequence of region names to keep in the
        # otherwise empty bounding box.
        else:
            try:
                self._world_volume.daughterVolumes = (
                    [region for region in
                     self._world_volume.daughterVolumes
                     if region.name in just_bounding_box])
                return self._world_volume.pycsgmesh()
            except TypeError:
                msg = ("unusable argument for just_bounding_box!")
                raise TypeError(msg)

    def _subtract_from_world_volume(self, subtrahends):
        """Nice pyfluka interface for subtracting from bounding boxes
        in pygdml.  We create an RPP out of the clipped bounding box
        and then subtract from it the subtrahends, which is defined in
        the unclipped geometry's coordinate system.

        This works by first getting the "true" centre of
        the geometry, from the unclipped extent.  As the clipped
        extent is always centred on zero, and the subtractee is always
        centred on zero, this gives us the required
        offset for the subtraction from the bounding RPP."""
        # Get the "true" unclipped extent of the solids in the world volume
        unclipped_extent = pyg4ometry.fluka.geometry.Extent.from_world_volume(
            self._world_volume)
        # The offset is -1 * the unclipped extent's centre.
        unclipped_centre = unclipped_extent.centre
        other_offset = -1 * unclipped_centre
        self._clip_world_volume()
        # Make an RPP out of the clipped bounding box.
        world_name = self._world_volume.currentVolume.name
        # solids magically start having material attributes at the top-level so
        # we must pass the material correctly to the new subtraction solid.
        world_material = self._world_volume.currentVolume.material
        world_solid = self._world_volume.currentVolume

        # Deal with the trailing floating points introduced somewhere
        # in pygdml that cause the box to be marginally too big:
        decimal_places = int((-1 * np.log10(pyg4ometry.fluka.geometry.LENGTH_SAFETY)))
        box_parameters = [-1 * world_solid.pX, world_solid.pX,
                          -1 * world_solid.pY, world_solid.pY,
                          -1 * world_solid.pZ, world_solid.pZ]
        box_parameters = [round(i, decimal_places) for i in box_parameters]
<<<<<<< HEAD
        world = pyfluka.geometry.RPP(world_name, box_parameters)
=======
        world = pyg4ometry.fluka.geometry.RPP(world_name, box_parameters)
>>>>>>> 37f89860
        # We make the subtraction a bit smaller just to be sure we
        # don't subract from a placed solid within, so safety='trim'.
        for subtrahend in subtrahends:
            if isinstance(subtrahend,
<<<<<<< HEAD
                          (pyfluka.geometry.InfiniteCylinder,
                           pyfluka.geometry.InfiniteHalfSpace,
                           pyfluka.geometry.InfiniteEllipticalCylinder)):
=======
                          (pyg4ometry.fluka.geometry.InfiniteCylinder,
                           pyg4ometry.fluka.geometry.InfiniteHalfSpace,
                           pyg4ometry.fluka.geometry.InfiniteEllipticalCylinder)):
>>>>>>> 37f89860
                raise TypeError("Subtrahends must be finite!")

            world = world.subtraction(subtrahend, safety="trim",
                                      other_offset=other_offset)
        self._world_volume.currentVolume = world.gdml_solid()
        self._world_volume.currentVolume.material = world_material

    def _clip_world_volume(self):
        self._world_volume.setClip()

    def _add_regions_to_world_volume(self, regions, optimise, register, survey):
        """Add the region or regions in region_names to the current
        world volume (self._world_volume).

        If regions is None:  do all regions
        If regions is a string:  do just that one region
        If regions is a list of strings:  do those
        If regions is a map of region names with zone numbers:  Do
        those regions but only the zones in the list.
        if a survey (of the form output by Model.survey()) is
        provided, then it will be used to place disjoint zones within
        regions as separate volumes, to ensure well-formed G4 geometry.

        """
        pyg4ometry.geant4.registry.clear()
<<<<<<< HEAD
        self._world_volume = pyfluka.geometry._gdml_world_volume(
=======
        self._world_volume = pyg4ometry.fluka.geometry._gdml_world_volume(
>>>>>>> 37f89860
            register=register)
        if regions is None: # add all regions by default.
            regions = self.regions.keys()
        # Else if regions is the name of a single region
        elif isinstance(regions, basestring):
            regions = [regions]
        # Else if we have a map of region names with lists of zone numbers
        elif isinstance(regions, dict):
            for region_name, zone_nos in regions.iteritems():
                region = self.regions[region_name]
                print("Adding region: \"{}\"  ...".format(region_name))
                if region.material is None: # omit BLCKHOLE
                    print("Omitting BLCKHOLE region \"{}\".".format(
                        region_name))
                    continue
                if survey is None:
                    region.add_to_volume(self._world_volume,
                                         optimise=optimise,
                                         zones=zone_nos,
                                         register=register)
                else:
                    # If true then we should generate connected_zones
                    # on the fly for each region, otherwise we should
                    # use the provided survey.
                    sets = (region.connected_zones
                            if survey is True
                            else survey[region_name]["connected_zones"])
                    for connected_set in sets:
                        # Place them as individual regions, but only
                        # those zones which have also been selected in
                        # the dictionary
                        common_sets = connected_set.intersection(zone_nos)
                        # If the intersection is empty, then we
                        # should not place anything,
                        if not common_sets:
                            continue
                        region.add_to_volume(self._world_volume,
                                             optimise=optimise,
                                             zones=common_sets,
                                             register=register)

            return
        # Add said regions
        for region_name in regions:
            region = self.regions[region_name]
            if region.material is None: # omit BLCKHOLE
                print("Omitting BLCKHOLE region \"{}\".".format(region_name))
                continue
            print("Adding region: \"{}\"  ...".format(region_name))

            if survey is None:
                region.add_to_volume(self._world_volume,
                                     optimise=optimise,
                                     register=register)
            else:
                # If true then we should generate connected_zones
                # on the fly for each region, otherwise we should
                # use the provided survey.
                sets = (region.connected_zones
                        if survey is True
                        else survey[region_name]["connected_zones"])
                for connected_set in sets:
                    region.add_to_volume(self._world_volume,
                                         optimise=optimise,
                                         zones=connected_set,
                                         register=register)

    def report_body_count(self):
        """Prints a count of all unique bodies by type which are used in
        region defintions.

        """
        body_and_count = self._body_freq_map.items()
        body_and_count.sort(key=lambda i: i[1], reverse=True)
        # Print result, with alignment.
        print("Bodies used in region definitions:")

        body_code_definitions = {
            "ARB": "Abitrary Convex Polyhedron",
            "BOX": "General Rectangular Parallelepiped",
            "ELL": "Elippsoid of Revolution",
            "PLA": "Generic Infinite Half-space",
            "QUA": "Generic Quadric",
            "RAW": "Right Angle Wedge",
            "RCC": "Right Circular Cylinder",
            "REC": "Right Ellitpical Cylinder",
            "RPP": "Rectangular Parallelepiped",
            "SPH": "Sphere",
            "TRC": "Truncated Right Angle Cone",
            "WED": "Right Angle Wedge",
            "XCC": "Infinite Circular Cylinder parallel to the x-axis",
            "XEC": "Infinite Elliptical Cylinder parallel to the x-axis",
            "XYP": "Infinite Half-space perpendicular to the z-axis",
            "XZP": "Infinite Half-space perpendicular to the y-axis",
            "YCC": "Infinite Circular Cylinder parallel to the y-axis",
            "YEC": "Infinite Elliptical Cylinder parallel to the y-axis",
            "YZP": "Infinite Half-space perpendicular to the x-axis",
            "ZCC": "Infinite Circular Cylinder parallel to the z-axis",
            "ZEC": "Infinite Elliptical Cylinder parallel to the z-axis"
        }

        for body, count in body_and_count:
            body_description = (
                body
                + " - "
                + body_code_definitions[body]).ljust(60, '.')
            print(body_description + str(count))

    @staticmethod
    def _bodies_from_tree(tree):
        """Return a tuple of bodies, region scale, and a count of bodies by
        type.

        """
        body_listener = FlukaBodyListener()
        walker = antlr4.ParseTreeWalker()
        walker.walk(body_listener, tree)
        body_freq_map = body_listener.body_freq_map
        bodies = body_listener.bodies
        return bodies, body_freq_map

    def _write_test_gmad(self, gdml_path):
        """Write a simple gmad file corresponding corresponding to the input
        file's geometry with the correct GDML component length.

        """
        gmad_path = os.path.splitext(gdml_path)[0] + ".gmad"
        gdml_name = os.path.basename(gdml_path)

        with open(gmad_path, 'w') as gmad:
            lengths = _get_world_volume_dimensions(self._world_volume)
            diameter = max(lengths.x, lengths.y)

            # divide by 1000.0 to convert mm to metres.
            gmad.write("test_component: element, l={!r}*m,"
                       " geometryFile=\"gdml:./{}\","
                       " outerDiameter={}*m;\n".format(lengths.z / 1000.0,
                                                       gdml_name,
                                                       diameter / 1000.0))
            gmad.write('\n')
            gmad.write("component : line = (test_component);\n")
            gmad.write('\n')
            gmad.write("beam,  particle=\"e-\",\n"
                       "energy=1.5 * GeV,\n"
                       "X0=0.1*um;\n")
            gmad.write('\n')
            gmad.write("use, period=component;\n")
            gmad.write('\n')
            gmad.write("option, physicsList=\"em FTFP_BERT muon\",\n"
                       "checkOverlaps=1;\n")
            print("Written GMAD file: {}".format(gmad_path))

    def test_regions(self, pickle=None, regions=None, optimise=True):
        """Individually mesh each region and return dictionary of lists of
        good regions, bad regions, bad intersections, and bad
        subtractions.

        If a string is supplied for pickle, then the resulting dictionary will
        be written to file.

        """
        if regions is None:
            regions = self.regions
        elif isinstance(regions, basestring):
            regions = collections.OrderedDict(regions, self.regions[regions])
        # good regions, bad regions, bad subtractions, bad intersections
        output = {key:[] for key in ["good", "bad", "subs", "ints"]}
        number_of_regions = len(regions)
        start = time.time()
        for index, region_name in enumerate(regions):
            print("... Testing Region: %s" % region_name)
            try:
                self._generate_mesh(region_name,
                                    setclip=False,
                                    optimise=optimise,
<<<<<<< HEAD
                                    bounding_subtrahends=None)
=======
                                    bounding_subtrahends=None,
                                    register=False)
>>>>>>> 37f89860
                output["good"].append(region_name)
            except pyg4ometry.exceptions.NullMeshError as error:
                output["bad"].append(region_name)
                if isinstance(error.solid, pyg4ometry.geant4.solid.Subtraction):
                    output["subs"].append(region_name)
                elif isinstance(error.solid,
                                pyg4ometry.geant4.solid.Intersection):
                    output["ints"].append(region_name)
            print("Tested {0}/{1}.".format(index + 1, number_of_regions))
            print("Succeded: {}.  Failed: {} ({:.2%}).".format(
                len(output["good"]),
                len(output["bad"]),
                (len(output["good"])
                 / (len(output["good"]) + len(output["bad"])))))

        duration = (time.time() - start) / 60.0
        print(duration, "minutes since test begun.")
        output['time'] = duration

        if pickle:
            pickle_name = "./{}_diag.pickle".format(self._filename)
            with open(pickle_name, 'w') as pickle_file:
                cPickle.dump(output, pickle_file)
        return output

    def view_debug(self, region_name=None, do_all=False):
        """If region_name  is specified then view that in debug mode, else
        attempt to mesh each region in turn and view the first null
        mesh in debug mode, and then exit.  If do_all is not False
        then will not exit after the first null mesh, and will instead
        try to view all regions in turn.

        """
        if region_name is not None:
            self.regions[region_name].view_debug()
            return

        for region in self.regions.itervalues():
            try:
                region.gdml_solid.pycsgmesh()
            except pyg4ometry.exceptions.NullMeshError:
                print("Failed mesh @ region: {}.".format(region.name))
                print("Viewing region in debug mode ...")
                region.view_debug()
                if do_all is False:
                    break

    def survey(self, outpath=None, extents=True, connected_zones=True,
               optimised_extents=True):
        """Extents of every zone and the connected_zones of every region."""
        regions = {region_name: {"extents": {},
                                 "connected_zones": None}
                   for region_name in self.regions}
        for region_name, region in self.regions.iteritems():
            if connected_zones:
                regions[region_name]["connected_zones"] = list(
                    region.connected_zones(verbose=True))
            if extents:
                for zone_no, zone in enumerate(region.zones):
                    print("Meshing Region: {}, Zone: {} ...".format(region_name,
                                                                    zone_no))
                    regions[region_name]["extents"][zone_no] = zone.extent(
                        optimised_extents)
        regions["survey_options"] = {"connected_zones": connected_zones,
                                     "outpath": outpath,
                                     "extents": extents,
                                     "optimised_extents": optimised_extents}

        if outpath is None:
            outpath = "./{}_survey.pickle".format(
                os.path.basename(os.path.splitext(self._filename)[0]))
        with open(outpath, 'w') as pickle_file:
            cPickle.dump(regions, pickle_file)
        return regions

    def check_overlaps(self):
        """Checks for overlaps between regions.  Returned is a
        dictionary with region names and keys, and a dictionary of
        overlapping regions and the extent of the overlaps.

        """
        # a dictionary of dictionaries describing the overlaps between regions
        output = {region.name: {} for region in self}

        # Build up a cache of optimised booleans with corresponding extents.
        # {name: (boolean, extent)}
        booleans_and_extents = self._get_region_booleans_and_extents(True)
        # every combination of names
        name_pairs = itertools.product(self.regions, self.regions)
        for first, second in name_pairs:
            print("Checking for an overlap: {}, {}".format(first, second))
            # don't check for overlaps with self, this is a given.
            if first == second:
                continue
            # if x does (doesn't) overlap with y then y does
            # (doesn't) overlap with x.
            if first in output[second]:
                output[first][second] = output[second][first]
                continue

            # Check if the bounding boxes are overlapping, if they aren't, then
            # the solids can't be either.
            if not pyg4ometry.fluka.geometry.are_extents_overlapping(
                    booleans_and_extents[first][1],
                    booleans_and_extents[second][1]):
                output[first][second] = None
                continue

            # If we made it this far then we must do the intersection.
            print("Intersecting.")
            overlap = pyg4ometry.fluka.geometry.get_overlap(
                booleans_and_extents[first][0],
                booleans_and_extents[second][0])
            output[first][second] = overlap

        # Sanitise the output.  keep track of everything whilst doing
        # the overlap check because it allows for optimisations, but
        # I want to return the  meaningful output.  use .keys() because I'm
        # editing the dictionary as I go.  if x overlaps with y, then
        # an overlap is reported for x with y and y with x.  oh well.
        for region_name in output.keys():
            # delete those regions which overlap with nothing
            if not any(output[region_name].itervalues()):
                del output[region_name]
                continue
            # For regions that do overlap with something, delete
            # references to regions with which the region does not
            # overlap.
            for other_name in output[region_name].keys():
                overlap = output[region_name][other_name]
                if overlap is None:
                    del output[region_name][other_name]

        return output

    def __repr__(self):
        return "<Model: \"{}\">".format(self._filename)

    def __iter__(self):
        return self.regions.itervalues()

    def _get_region_booleans_and_extents(self, optimise):
        """Return the meshes and extents of all regions of this model."""
        out = {}
        for name, region in self.regions.iteritems():
            print("Evaluating region {}".format(name))
            boolean, extent = region.evaluate_with_extent(optimise)
            out[name] = (boolean, extent)
        return out


class FlukaBodyListener(FlukaParserListener.FlukaParserListener):
    """
    This class is for getting simple, declarative  information about
    the geometry model.  In no particular order:

    - Body definitions, including surrounding geometry directives
    - Stats like names and frequencies for body types and regions.

    """
    def __init__(self):
        self.bodies = dict()

        self.body_freq_map = dict()
        self.unique_body_names = set()
        self.used_bodies_by_type = list()

        self.transform_stack = []
        self.current_translat = None
        self.current_expansion = None

    def enterBodyDefSpaceDelim(self, ctx):
        # This is where we get the body definitions and instantiate
        # them with the relevant pyfuka.bodies classes.
        body_name = ctx.ID().getText()
        body_type = ctx.BodyCode().getText()
        body_parameters = FlukaBodyListener._get_floats(ctx)
        # Apply any expansions:
        body_parameters = self.apply_expansions(body_parameters)

        # Try and construct the body, if it's not implemented then warn
        try:
            body_constructor = getattr(pyg4ometry.fluka.geometry, body_type)
            body = body_constructor(body_name,
                                    body_parameters,
                                    self.transform_stack,
                                    self.current_translat)
            self.bodies[body_name] = body
        except (AttributeError, NotImplementedError):
            warnings.simplefilter('once', UserWarning)
            msg = ("\nBody type \"{}\" not supported.  All bodies"
                   " of this type will be omitted.  If bodies"
                   " of this type are used in regions, the"
                   " conversion will fail.").format(body_type)
            warnings.warn(msg)

    def enterUnaryExpression(self, ctx):
        body_name = ctx.ID().getText()
        # used, then record its name and type.
        if body_name not in self.unique_body_names:
            self.unique_body_names.add(body_name)
            body_type = type(self.bodies[body_name]).__name__
            self.used_bodies_by_type.append(body_type)

    def enterTranslat(self, ctx):
        translation = FlukaBodyListener._get_floats(ctx)
        self.current_translat = pyg4ometry.fluka.vector.Three(translation)

    def exitTranslat(self, ctx):
        self.current_translat = None

    def enterExpansion(self, ctx):
        self.current_expansion = float(ctx.Float().getText())

    def exitExpansion(self, ctx):
        self.current_expansion = None

    def apply_expansions(self, parameters):
        """
        Method for applying the current expansion to the parameters.

        """
        factor = self.current_expansion
        if factor is not None:
            return [factor * x for x in parameters]
        return parameters

    @staticmethod
    def _get_floats(ctx):
        '''
        Gets the Float tokens associated with the rule and returns
        them as an array of python floats.
        '''
        float_strings = [i.getText() for i in ctx.Float()]
        floats = map(float, float_strings)
        # Converting centimetres to millimetres!!!
        floats = [10 * x for x in floats]
        return floats

    def exitGeocards(self, ctx):
        # When we've finished walking the geometry, count the bodies.
        self.body_freq_map = collections.Counter(self.used_bodies_by_type)
        del self.used_bodies_by_type


class FlukaRegionVisitor(FlukaParserVisitor.FlukaParserVisitor):
    """
    A visitor class for accumulating the region definitions.  The body
    instances are provided at instatiation, and then these are used
    when traversing the tree to build up a dictionary of region name
    and pyg4ometry.fluka.geometry.Region instances.

    """
    def __init__(self, bodies):
        self.bodies = bodies
        self.regions = collections.OrderedDict()

    def visitSimpleRegion(self, ctx):
        # Simple in the sense that it consists of no unions of Zones.
        region_defn = self.visitChildren(ctx)
        # Build a zone from the list of bodies or single body:
        zone = [pyg4ometry.fluka.geometry.Zone(region_defn)]
        region_name = ctx.RegionName().getText()
        self.regions[region_name] = pyg4ometry.fluka.geometry.Region(region_name, zone)

    def visitComplexRegion(self, ctx):
        # Complex in the sense that it consists of the union of
        # multiple zones.

        # Get the list of tuples of operators and bodies/zones
        region_defn = self.visitChildren(ctx)
        # Construct zones out of these:
        zones = [pyg4ometry.fluka.geometry.Zone(defn) for defn in region_defn]
        region_name = ctx.RegionName().getText()
        region = pyg4ometry.fluka.geometry.Region(region_name, zones)
        self.regions[region_name] = region

    def visitUnaryAndBoolean(self, ctx):
        left_solid = self.visit(ctx.unaryExpression())
        right_solid = self.visit(ctx.expr())

        # If both are tuples (i.e. operator, body/zone pairs):
        if (isinstance(left_solid, tuple)
                and isinstance(right_solid, tuple)):
            return [left_solid, right_solid]
        elif (isinstance(left_solid, tuple)
              and isinstance(right_solid, list)):
            right_solid.append(left_solid)
            return right_solid
        else:
            raise RuntimeError("dunno what's going on here")

    def visitUnaryExpression(self, ctx):
        body_name = ctx.ID().getText()
        body = self.bodies[body_name]
        if ctx.Plus():
            return  ('+', body)
        elif ctx.Minus():
            return ('-', body)
        return None

    def visitUnaryAndSubZone(self, ctx):
        sub_zone = self.visit(ctx.subZone())
        expr = self.visit(ctx.expr())
        # If expr is already a list, append to it rather than building
        # up a series of nested lists.  This is to keep it flat, with
        # the only nesting occuring in Zones.
        if isinstance(expr, list):
            return [sub_zone] + expr
        return [sub_zone, expr]

    def visitSingleUnion(self, ctx):
        zone = [(self.visit(ctx.zone()))]
        return zone

    def visitMultipleUnion(self, ctx):
        # Get the zones:
        zones = [self.visit(zone) for zone in ctx.zone()]
        return zones

    def visitMultipleUnion2(self, ctx):
        # This rule exists because of the three ways of expressing a
        # union:
        # - | +x +y (union with nothing)
        # -   +x | +y (infix union operator)
        # - | +x | +y (infix union operator with leading union op)
        # The latter two are identical, hence this method simply calling
        # the other.
        return self.visitMultipleUnion(ctx)

    def visitSubZone(self, ctx):
        if ctx.Plus():
            operator = '+'
        elif ctx.Minus():
            operator = '-'
        solids = self.visit(ctx.expr())
        zone = pyg4ometry.fluka.geometry.Zone(solids)
        return (operator, zone)

def load_pickle(path):
    """
    Convenience function for loading pickle files.

    """
    with open(path, 'r') as file_object:
        unpickled = cPickle.load(file_object)
    return unpickled

def _get_world_volume_box(world_volume):
    bound = world_volume.solid # bounding box
    if isinstance(bound, pyg4ometry.geant4.solid.Subtraction):
        # get left most solid of tree, which is the Box from which all
        # else is subtracted.
        while isinstance(bound, pyg4ometry.geant4.solid.Subtraction):
            bound = bound.obj1
        return bound
    elif isinstance(bound, pyg4ometry.geant4.solid.Box):
        return bound
    raise ValueError("Malformed bounding box!")

def _get_world_volume_dimensions(world_volume):
    """Given a world volume, get the extents in x, y, and z.  This
    works for either a solid which is just a box, or has had an
    arbitrary number of subtractions from it."""
    box = _get_world_volume_box(world_volume)
    # Double because pX, pY, pZ are half-lengths for a pygdml.solid.Box.
<<<<<<< HEAD
    return pyfluka.vector.Three(2 * box.pX, 2 * box.pY, 2 * box.pZ)
=======
    return pyg4ometry.fluka.vector.Three(2 * box.pX, 2 * box.pY, 2 * box.pZ)
>>>>>>> 37f89860
<|MERGE_RESOLUTION|>--- conflicted
+++ resolved
@@ -15,8 +15,6 @@
 import numpy as np
 import antlr4
 import pyg4ometry
-<<<<<<< HEAD
-=======
 
 import pyg4ometry.fluka.geometry
 import pyg4ometry.fluka.vector
@@ -25,7 +23,6 @@
 
 from . import FlukaParserVisitor
 from . import FlukaParserListener
->>>>>>> 37f89860
 
 
 class Model(object):
@@ -89,11 +86,7 @@
                 region.material = fluka_material
 
         # Initialiser the world volume:
-<<<<<<< HEAD
-        self._world_volume = pyfluka.geometry._gdml_world_volume(register=True)
-=======
         self._world_volume = pyg4ometry.fluka.geometry._gdml_world_volume(register=True)
->>>>>>> 37f89860
 
     def _regions_from_tree(self, tree):
         """Get the region definitions from the tree.  Called in the
@@ -160,14 +153,9 @@
                         + ".gdml")
         elif os.path.splitext(out_path)[1] != "gdml":
             out_path = os.path.splitext(out_path)[0] + ".gdml"
-<<<<<<< HEAD
+        out = pyg4ometry.gdml.Writer()
+
         pyg4ometry.geant4.registry.setWorld(self._world_volume.name)
-        out = pyg4ometry.gdml.Writer()
-=======
-        out = pyg4ometry.gdml.Writer()
-
-        pyg4ometry.geant4.registry.setWorld(self._world_volume.name)
->>>>>>> 37f89860
         out.addDetector(pyg4ometry.geant4.registry)
         out.write(out_path)
         self._print_bounding_extent()
@@ -182,11 +170,7 @@
         base_bounding_box = _get_world_volume_box(self._world_volume)
         info_out = {"origin": self._world_volume.centre,
                     "extent":
-<<<<<<< HEAD
-                    pyfluka.geometry.Extent.from_gdml_box(base_bounding_box)}
-=======
                     pyg4ometry.fluka.geometry.Extent.from_gdml_box(base_bounding_box)}
->>>>>>> 37f89860
         return info_out
 
     def _print_bounding_extent(self):
@@ -316,24 +300,14 @@
                           -1 * world_solid.pY, world_solid.pY,
                           -1 * world_solid.pZ, world_solid.pZ]
         box_parameters = [round(i, decimal_places) for i in box_parameters]
-<<<<<<< HEAD
-        world = pyfluka.geometry.RPP(world_name, box_parameters)
-=======
         world = pyg4ometry.fluka.geometry.RPP(world_name, box_parameters)
->>>>>>> 37f89860
         # We make the subtraction a bit smaller just to be sure we
         # don't subract from a placed solid within, so safety='trim'.
         for subtrahend in subtrahends:
             if isinstance(subtrahend,
-<<<<<<< HEAD
-                          (pyfluka.geometry.InfiniteCylinder,
-                           pyfluka.geometry.InfiniteHalfSpace,
-                           pyfluka.geometry.InfiniteEllipticalCylinder)):
-=======
                           (pyg4ometry.fluka.geometry.InfiniteCylinder,
                            pyg4ometry.fluka.geometry.InfiniteHalfSpace,
                            pyg4ometry.fluka.geometry.InfiniteEllipticalCylinder)):
->>>>>>> 37f89860
                 raise TypeError("Subtrahends must be finite!")
 
             world = world.subtraction(subtrahend, safety="trim",
@@ -359,11 +333,7 @@
 
         """
         pyg4ometry.geant4.registry.clear()
-<<<<<<< HEAD
-        self._world_volume = pyfluka.geometry._gdml_world_volume(
-=======
         self._world_volume = pyg4ometry.fluka.geometry._gdml_world_volume(
->>>>>>> 37f89860
             register=register)
         if regions is None: # add all regions by default.
             regions = self.regions.keys()
@@ -539,12 +509,8 @@
                 self._generate_mesh(region_name,
                                     setclip=False,
                                     optimise=optimise,
-<<<<<<< HEAD
-                                    bounding_subtrahends=None)
-=======
                                     bounding_subtrahends=None,
                                     register=False)
->>>>>>> 37f89860
                 output["good"].append(region_name)
             except pyg4ometry.exceptions.NullMeshError as error:
                 output["bad"].append(region_name)
@@ -911,8 +877,4 @@
     arbitrary number of subtractions from it."""
     box = _get_world_volume_box(world_volume)
     # Double because pX, pY, pZ are half-lengths for a pygdml.solid.Box.
-<<<<<<< HEAD
-    return pyfluka.vector.Three(2 * box.pX, 2 * box.pY, 2 * box.pZ)
-=======
-    return pyg4ometry.fluka.vector.Three(2 * box.pX, 2 * box.pY, 2 * box.pZ)
->>>>>>> 37f89860
+    return pyg4ometry.fluka.vector.Three(2 * box.pX, 2 * box.pY, 2 * box.pZ)