--- conflicted
+++ resolved
@@ -15,12 +15,7 @@
 
 import pyg4ometry
 import pyg4ometry.transformation as trf
-<<<<<<< HEAD
-
-from pyfluka import vector
-=======
 from pyg4ometry.fluka import vector
->>>>>>> 37f89860
 
 # Fractional tolerance when minimising solids.  Here have chosen this
 # to be 5% for no particular reason.
@@ -1149,11 +1144,7 @@
                                                     index in zones])))
         region_lv = pyg4ometry.geant4.LogicalVolume(
             boolean.gdml_solid(length_safety="trim", register=register),
-<<<<<<< HEAD
-            self.material, "{}_lv".format(name), register=register)
-=======
             self._material, "{}_lv".format(name), register=register)
->>>>>>> 37f89860
         region_pv = pyg4ometry.geant4.PhysicalVolume(rotation_angles,
                                                      boolean.centre(),
                                                      region_lv,
@@ -1754,9 +1745,4 @@
     name = "the_world_lv_{}".format(uuid.uuid4())
     world_lv = pyg4ometry.geant4.LogicalVolume(
         world_box, "G4_Galactic", name, register=register)
-<<<<<<< HEAD
-    if register:
-        pyg4ometry.geant4.registry.setWorld(name)
-=======
->>>>>>> 37f89860
     return world_lv