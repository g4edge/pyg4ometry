--- conflicted
+++ resolved
@@ -67,19 +67,11 @@
         return self._bodiesAndRegions
 
     def printDefinitions(self):
-<<<<<<< HEAD
         print("bodyDict = {}".format(self.bodyDict))
         print("regionDict = {}".format(self.regionDict))
-        print("materialDict = {}".format(self.materialDict))
+        print("materialDict = {}".format(self.materials))
         print("latticeDict = {}".format(self.latticeDict))
         print("cardDict = {}".format(self.cardDict))
-=======
-        print "bodyDict = {}".format(self.bodyDict)
-        print "regionDict = {}".format(self.regionDict)
-        print "materials = {}".format(self.materials)
-        print "latticeDict = {}".format(self.latticeDict)
-        print "cardDict = {}".format(self.cardDict)
->>>>>>> a4574f51
 
     def regionExtents(self, write=None):
         regionExtents = {}
