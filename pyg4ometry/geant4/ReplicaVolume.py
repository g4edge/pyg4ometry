--- conflicted
+++ resolved
@@ -1,13 +1,7 @@
 import PhysicalVolume as _PhysicalVolume
-<<<<<<< HEAD
 from   pyg4ometry.visualisation  import Mesh as _Mesh
 from   pyg4ometry.visualisation import VisualisationOptions as _VisOptions
 import pyg4ometry.transformation as _trans
-
-=======
-from   pyg4ometry.visualisation  import Mesh     as _Mesh
-from pyg4ometry.visualisation import VisualisationOptions as _VisOptions
->>>>>>> b85ef8c9
 
 import numpy as _np
 import copy as _copy
