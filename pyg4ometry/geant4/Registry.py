from collections import OrderedDict
import pyg4ometry.exceptions

class Registry:
    def __init__(self):
        self.defineDict                   = OrderedDict()
        self.materialDict                 = OrderedDict()
        self.solidDict                    = OrderedDict()
        self.logicalVolumeDict            = OrderedDict()
        self.physicalVolumeDict           = OrderedDict()
        self.replicaVolumeDict            = OrderedDict()
        self.parameterisedVolumeDict      = OrderedDict()
        self.parameterDict                = OrderedDict()
        self.logicalVolumeList            = []               # Ordered list of logical volumes from world down to bottom
        self.solidTypeCountDict           = {}               # Box, Cons etc
        self.solidUsageCountDict          = {}               # solidName1, solidName2
        self.volumeTypeCountDict          = {}               # logical, physical
        self.logicalVolumeUsageCountDict  = {}               # named logical usage in physical
        self.logicalVolumeMeshSkip        = []               # meshes to skip because they are inefficient

    def addDefinition(self, definition):
        try:
            self.defintionDict[definition.name]
            print 'definition replicated', defintion.name
            raise pyg4ometry.exceptions.IdenticalNameError(definition.name, "definition")
        except KeyError:
            self.definitionDict[definition.name] = definition


    def addMaterial(self, material):
        # try :
        #    self.materialDict[material.name]
        #    print 'material replicated', material.name
        #    raise pyg4ometry.exceptions.IdenticalNameError(
        #        material.name, "material")
        # except KeyError :
        self.materialDict[material.name] = material


    def addSolid(self,solid):
        try:
            self.solidDict[solid.name]
            print 'solid replicated', solid.name
            raise pyg4ometry.exceptions.IdenticalNameError(solid.name, "solid")
        except KeyError:
            self.solidDict[solid.name] = solid

        try:
            self.solidTypeCountDict[solid.type] += 1
        except KeyError:
            self.solidTypeCountDict[solid.type] = 1

        try:
            self.solidUsageCountDict[solid.name] += 1
        except KeyError:
            self.solidUsageCountDict[solid.name] = 1

    def addLogicalVolume(self,volume):
        try:
            self.logicalVolumeDict[volume.name]
            print 'logical replicated', volume.name
            raise pyg4ometry.exceptions.IdenticalNameError(volume.name,
                                                           "logical volume")
        except KeyError:
            self.logicalVolumeDict[volume.name] = volume

        # total number of logical volumes
        try:
            self.volumeTypeCountDict["logicalVolume"] += 1
        except KeyError:
            self.volumeTypeCountDict["logicalVolume"] = 1

    def addPhysicalVolume(self,volume):
        try:
            self.physicalVolumeDict[volume.name]
            print 'physical replicated', volume.name
            raise pyg4ometry.exceptions.IdenticalNameError(volume.name,
                                                           "physical volume")
        except KeyError:
            self.physicalVolumeDict[volume.name] = volume

        # number of physical volumes
        try:
            self.volumeTypeCountDict["physicalVolume"] += 1
        except KeyError:
            self.volumeTypeCountDict["physicalVolume"] = 1

        # usage of logical volumes
        try:
            self.logicalVolumeUsageCountDict[volume.logicalVolume.name] += 1
        except KeyError:
            self.logicalVolumeUsageCountDict[volume.logicalVolume.name] = 1


    def addReplicaVolume(self,volume):
        self.replicaVolumeDict[volume.name] = volume

        try:
            self.volumeTypeCountDict["replicaVolume"] += 1
        except KeyError:
            self.volumeTypeCountDict["replicaVolume"] = 1

    def addParameterisedVolume(self,volume):

        try:
            self.parametrisedVolumeDict[volume.name]
            print 'parameterised replicated', volume.name
            raise pyg4ometry.exceptions.IdenticalNameError(
                volume.name, "parametrised volume")
        except KeyError:
            self.parametrisedVolumeDict[volume.name] = volume

        try:
            self.volumeTypeCountDict["parametrisedVolume"] += 1
        except KeyError:
            self.volumeTypeCountDict["parametrisedVolume"] = 1

    def addParameter(self, parameter):
        try:
            self.parameterDict[parameter.name]
            print 'parameter replicated', parameter.name
            raise pyg4ometry.exceptions.IdenticalNameError(parameter.name,
                                                           "parameter")
        except KeyError:
            self.parameterDict[parameter.name] = parameter


    def setWorld(self, worldName):
        self.worldName = worldName
        self.worldVolume = self.logicalVolumeDict[self.worldName]
        self.orderLogicalVolumes(worldName)
        self.logicalVolumeList.append(worldName)

    def orderLogicalVolumes(self, lvName):
        '''Need to have a ordered list from most basic (solid) object upto physical/logical volumes for writing to
        GDML. GDML needs to have the solids/booleans/volumes defined in order'''

        lv = self.logicalVolumeDict[lvName]
        
        print "mother> ",lv.name

        for daughters in lv.daughterVolumes:
            print "daughters> ",daughters.name

<<<<<<< HEAD
        for daughters in lv.daughterVolumes:
=======
>>>>>>> 37f89860
            dlvName = daughters.logicalVolume.name
            try:
                self.logicalVolumeList.index(dlvName)
            except ValueError:
                self.orderLogicalVolumes(dlvName)
                self.logicalVolumeList.append(dlvName)

    def volumeTree(self, lvName):
        '''Not sure what this method is used for'''
        lv = self.logicalVolumeDict[lvName]

    def solidTree(self, solidName):
        '''Not sure what this method is used for'''
        solid = self.solidDict[solidName]

        if solid.type == 'union' or solid.type == 'intersecton' or solid.type == 'subtraction':
            solidTree(solid.obj1.name)
            solidTree(solid.obj2.name)

    def clear(self):
        '''Empty all internal structures'''
        self.defineDict.clear()
        self.materialDict.clear()
        self.solidDict.clear()
        self.volumeTypeCountDict.clear()
        self.logicalVolumeDict.clear()
        self.physicalVolumeDict.clear()
        self.replicaVolumeDict.clear()
        self.parameterisedVolumeDict.clear()
        self.parameterDict.clear()

        self.logicalVolumeList = []
        self.solidTypeCountDict.clear()
        self.solidUsageCountDict.clear()
        self.logicalVolumeUsageCountDict.clear()
        self.logicalVolumeMeshSkip = []

registry = Registry()<|MERGE_RESOLUTION|>--- conflicted
+++ resolved
@@ -142,10 +142,6 @@
         for daughters in lv.daughterVolumes:
             print "daughters> ",daughters.name
 
-<<<<<<< HEAD
-        for daughters in lv.daughterVolumes:
-=======
->>>>>>> 37f89860
             dlvName = daughters.logicalVolume.name
             try:
                 self.logicalVolumeList.index(dlvName)
