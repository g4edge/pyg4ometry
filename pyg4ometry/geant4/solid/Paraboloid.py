from SolidBase import SolidBase as _SolidBase
from Wedge import Wedge as _Wedge
from ..Registry import registry as _registry
from ...pycsg.core import CSG as _CSG
from ...pycsg.geom import Vector as _Vector
from ...pycsg.geom import Vertex as _Vertex
from ...pycsg.geom import Polygon as _Polygon


import numpy as _np

class Paraboloid(_SolidBase):
<<<<<<< HEAD
    def __init__(self, name, pDz, pR1, pR2, nstack=8, nslice=16):
=======
    def __init__(self, name, pDz, pR1, pR2, nstack=8, nslice=16, register=True):
>>>>>>> 37f89860
        """
        Constructs a paraboloid with possible cuts along the z axis.

        Inputs:
          name: string, name of the volume
          pDz:  float, half-length along z
          pR1:  float, radius at -Dz
          pR2:  float, radius at +Dz (R2 > R1)
        """
        self.type   = 'Paraboloid'
        self.name   = name
        self.pDz    = pDz
        self.pR1    = pR1
        self.pR2    = pR2
        self.nstack = nstack
        self.nslice = nslice
<<<<<<< HEAD
        _registry.addSolid(self)
=======
        if register:
            _registry.addSolid(self)
>>>>>>> 37f89860

    def pycsgmesh(self):
        polygons = []

        sz      = -self.pDz
        dz      = 2*self.pDz/self.nstack
        dTheta  = 2*_np.pi/self.nslice
        stacks  = self.nstack
        slices  = self.nslice

        K1 = (self.pR2**2-self.pR1**2)/(2*self.pDz)
        K2 = (self.pR2**2+self.pR1**2)/2

        def appendVertex(vertices, theta, z, k1=K1, k2=K2, norm=[]):
            if k1 and k2:
                rho = _np.sqrt(k1*z+k2)
            else:
                rho = 0

            c = _Vector([0,0,0])
            x = rho*_np.cos(theta)
            y = rho*_np.sin(theta)

            d = _Vector(
                x,
                y,
                z)

            if not norm:
                n = d
            else:
                n = _Vector(norm)
            vertices.append(_Vertex(c.plus(d), d))


        for j0 in range(stacks):
            j1 = j0 + 0.5
            j2 = j0 + 1
            for i0 in range(slices):
                i1 = i0 + 0.5
                i2 = i0 + 1
                verticesN = []
                appendVertex(verticesN, i1 * dTheta, j1 * dz + sz)
                appendVertex(verticesN, i2 * dTheta, j2 * dz + sz)
                appendVertex(verticesN, i0 * dTheta, j2 * dz + sz)
                polygons.append(_Polygon(verticesN))
                verticesS = []
                appendVertex(verticesS, i1 * dTheta, j1 * dz + sz)
                appendVertex(verticesS, i0 * dTheta, j0 * dz + sz)
                appendVertex(verticesS, i2 * dTheta, j0 * dz + sz)
                polygons.append(_Polygon(verticesS))
                verticesW = []
                appendVertex(verticesW, i1 * dTheta, j1 * dz + sz)
                appendVertex(verticesW, i0 * dTheta, j2 * dz + sz)
                appendVertex(verticesW, i0 * dTheta, j0 * dz + sz)
                polygons.append(_Polygon(verticesW))
                verticesE = []
                appendVertex(verticesE, i1 * dTheta, j1 * dz + sz)
                appendVertex(verticesE, i2 * dTheta, j0 * dz + sz)
                appendVertex(verticesE, i2 * dTheta, j2 * dz + sz)
                polygons.append(_Polygon(verticesE))

        for i0 in range(0, slices):
            i1 = i0 + 1

            vertices = []

            appendVertex(vertices, i0 * dTheta, sz)
            appendVertex(vertices, 0, sz, k1=0) #Setting K1=0 forces a zero vector which is used as the center
            appendVertex(vertices, i1 * dTheta, sz)
            polygons.append(_Polygon(vertices))

            vertices = []
            appendVertex(vertices, i1 * dTheta, stacks * dz + sz)
            appendVertex(vertices, 0, stacks*dz + sz, k1=0)
            appendVertex(vertices, i0 * dTheta, stacks * dz + sz)
            polygons.append(_Polygon(vertices))

        self.mesh  = _CSG.fromPolygons(polygons)

        return self.mesh<|MERGE_RESOLUTION|>--- conflicted
+++ resolved
@@ -10,11 +10,7 @@
 import numpy as _np
 
 class Paraboloid(_SolidBase):
-<<<<<<< HEAD
-    def __init__(self, name, pDz, pR1, pR2, nstack=8, nslice=16):
-=======
     def __init__(self, name, pDz, pR1, pR2, nstack=8, nslice=16, register=True):
->>>>>>> 37f89860
         """
         Constructs a paraboloid with possible cuts along the z axis.
 
@@ -31,12 +27,8 @@
         self.pR2    = pR2
         self.nstack = nstack
         self.nslice = nslice
-<<<<<<< HEAD
-        _registry.addSolid(self)
-=======
         if register:
             _registry.addSolid(self)
->>>>>>> 37f89860
 
     def pycsgmesh(self):
         polygons = []
