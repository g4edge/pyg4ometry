from SolidBase import SolidBase as _SolidBase
from ..Registry import registry as _registry
from Wedge import Wedge as _Wedge
from ...pycsg.core import CSG as _CSG
from ...pycsg.geom import Vector as _Vector
from ...pycsg.geom import Vertex as _Vertex
from ...pycsg.geom import Polygon as _Polygon
import numpy as _np


class Torus(_SolidBase):
<<<<<<< HEAD
    def __init__(self, name, pRmin, pRmax, pRtor, pSPhi, pDPhi, nslice=16, nstack=16):
=======
    def __init__(self, name, pRmin, pRmax, pRtor, pSPhi, pDPhi,
                 nslice=16, nstack=16, register=True):
>>>>>>> 37f89860
        """
        Constructs a torus.

        Inputs:
          name:   string, name of the volume
          pRmin:  float, innder radius
          pRmax:  float, outer radius
          pRtor:  float, swept radius of torus
          pSphi:  float, start phi angle
          pDPhi:  float, delta angle
        """
        self.type    = 'Torus'
        self.name    = name
        self.pRmin   = pRmin
        self.pRmax   = pRmax
        self.pRtor   = pRtor
        self.pSPhi   = pSPhi
        self.pDPhi   = pDPhi
        self.nslice = nslice
        self.nstack = nstack
        self.mesh = None
        if register:
            _registry.addSolid(self)


    def pycsgmesh(self):
#        if self.mesh :
#            return self.mesh

        self.basicmesh()
        self.csgmesh()

        return self.mesh

    def basicmesh(self):
        polygons = []

        dTheta  = 2*_np.pi/self.nstack
        dPhi    = 2*_np.pi/self.nslice
        sphi    = self.pSPhi
        stacks  = self.nstack
        slices  = self.nslice

        def appendVertex(vertices, theta, phi, r):
            c = _Vector([0,0,0])
            x = r*_np.cos(theta)+self.pRtor
            z = r*_np.sin(theta)
            y = 0
            x_rot = _np.cos(phi)*x - _np.sin(phi)*y
            y_rot = _np.sin(phi)*x + _np.cos(phi)*y

            d = _Vector(
                x_rot,
                y_rot,
                z)

            vertices.append(_Vertex(c.plus(d), None))

        rinout    = [self.pRmin, self.pRmax]
        self.meshinout = []

        for r in rinout:
            for j0 in range(slices):
                j1 = j0 + 0.5
                j2 = j0 + 1
                for i0 in range(stacks):
                    i1 = i0 + 0.5
                    i2 = i0 + 1
                    verticesN = []
                    appendVertex(verticesN, i1 * dTheta, j1 * dPhi + sphi, r)
                    appendVertex(verticesN, i2 * dTheta, j2 * dPhi + sphi, r)
                    appendVertex(verticesN, i0 * dTheta, j2 * dPhi + sphi, r)
                    polygons.append(_Polygon(verticesN))
                    verticesS = []
                    appendVertex(verticesS, i1 * dTheta, j1 * dPhi + sphi, r)
                    appendVertex(verticesS, i0 * dTheta, j0 * dPhi + sphi, r)
                    appendVertex(verticesS, i2 * dTheta, j0 * dPhi + sphi, r)
                    polygons.append(_Polygon(verticesS))
                    verticesW = []
                    appendVertex(verticesW, i1 * dTheta, j1 * dPhi + sphi, r)
                    appendVertex(verticesW, i0 * dTheta, j2 * dPhi + sphi, r)
                    appendVertex(verticesW, i0 * dTheta, j0 * dPhi + sphi, r)
                    polygons.append(_Polygon(verticesW))
                    verticesE = []
                    appendVertex(verticesE, i1 * dTheta, j1 * dPhi + sphi, r)
                    appendVertex(verticesE, i2 * dTheta, j0 * dPhi + sphi, r)
                    appendVertex(verticesE, i2 * dTheta, j2 * dPhi + sphi, r)
                    polygons.append(_Polygon(verticesE))

            mesh      = _CSG.fromPolygons(polygons)
            self.meshinout.append(mesh)
            polygons = []


        self.mesh = self.meshinout[1]
        return self.mesh


    def csgmesh(self):
        if self.pRmin != 0:
            self.mesh  = self.meshinout[0].subtract(self.meshinout[1])

        else:
           self.mesh = self.meshinout[1].inverse()

        if self.pDPhi != 2*_np.pi:
            wrmax    = 3*self.pRtor #make sure intersection wedge is much larger than solid
            wzlength = 5*self.pRmax

            pWedge = _Wedge("wedge_temp",wrmax, self.pSPhi, self.pDPhi, wzlength).pycsgmesh()
            self.mesh = pWedge.intersect(self.mesh)

        return self.mesh<|MERGE_RESOLUTION|>--- conflicted
+++ resolved
@@ -9,12 +9,8 @@
 
 
 class Torus(_SolidBase):
-<<<<<<< HEAD
-    def __init__(self, name, pRmin, pRmax, pRtor, pSPhi, pDPhi, nslice=16, nstack=16):
-=======
     def __init__(self, name, pRmin, pRmax, pRtor, pSPhi, pDPhi,
                  nslice=16, nstack=16, register=True):
->>>>>>> 37f89860
         """
         Constructs a torus.
 
