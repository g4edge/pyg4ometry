--- conflicted
+++ resolved
@@ -16,12 +16,8 @@
                  pDy1, pDx1,
                  pDx2, pAlp1,
                  pDy2, pDx3,
-<<<<<<< HEAD
-                 pDx4, pAlp2):
-=======
                  pDx4, pAlp2,
                  register=True):
->>>>>>> 37f89860
         """
         Constructs a general trapezoid.
 
@@ -54,12 +50,8 @@
         self.pDx3    = pDx3
         self.pDx4    = pDx4
         self.pAlp2   = pAlp2
-<<<<<<< HEAD
-        _registry.addSolid(self)
-=======
         if register:
             _registry.addSolid(self)
->>>>>>> 37f89860
 
     def pycsgmesh(self):
 
