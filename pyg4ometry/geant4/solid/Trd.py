from SolidBase import SolidBase as _SolidBase
from ..Registry import registry as _registry
from ...pycsg.core import CSG as _CSG
from ...pycsg.geom import Polygon as _Polygon
from ...pycsg.geom import Vertex as _Vertex
from ...pycsg.geom import Vector as _Vector

class Trd(_SolidBase):
    """
    Constructs a trapezoid.

    Inputs:
        name:  string, name of the volume
        pDx1:  float, half-length along x at the surface positioned at -dz
        pDx2:  float, half-length along x at the surface postitioned at +dz
        pDy1:  float, half-length along y at the surface positioned at -dz
        pDy2:  float, half-length along y at the surface positioned at +dz
        dz:    float, half-length along the z axis
    """
<<<<<<< HEAD
    def __init__(self, name, pDx1, pDx2, pDy1, pDy2, pDz):
=======
    def __init__(self, name, pDx1, pDx2, pDy1, pDy2, pDz, register=True):
>>>>>>> 37f89860
        self.type   = 'Trd'
        self.name   = name
        self.pX1    = pDx1
        self.pX2    = pDx2
        self.pY1    = pDy1
        self.pY2    = pDy2
        self.pZ     = pDz
        self.mesh   = None
        if register:
            _registry.addSolid(self)

    def pycsgmesh(self):
#        if self.mesh :
#            return self.mesh

        self.basicmesh()
        self.csgmesh()

        return self.mesh

    def basicmesh(self):
        self.mesh  = _CSG.fromPolygons([_Polygon([_Vertex(_Vector(-self.pX1,-self.pY1,-self.pZ), None),
                                                  _Vertex(_Vector(-self.pX1, self.pY1,-self.pZ), None),
                                                  _Vertex(_Vector(self.pX1, self.pY1,-self.pZ), None),
                                                  _Vertex(_Vector(self.pX1,-self.pY1,-self.pZ), None)]),
                                        _Polygon([_Vertex(_Vector(-self.pX2,-self.pY2, self.pZ), None),
                                                  _Vertex(_Vector(self.pX2,-self.pY2, self.pZ), None),
                                                  _Vertex(_Vector(self.pX2, self.pY2, self.pZ), None),
                                                  _Vertex(_Vector(-self.pX2, self.pY2, self.pZ), None)]),
                                        _Polygon([_Vertex(_Vector(-self.pX1,-self.pY1,-self.pZ), None),
                                                  _Vertex(_Vector(self.pX1,-self.pY1,-self.pZ), None),
                                                  _Vertex(_Vector(self.pX2,-self.pY2, self.pZ), None),
                                                  _Vertex(_Vector(-self.pX2,-self.pY2, self.pZ), None)]),
                                        _Polygon([_Vertex(_Vector(-self.pX1, self.pY1,-self.pZ), None),
                                                  _Vertex(_Vector(-self.pX2, self.pY2, self.pZ), None),
                                                  _Vertex(_Vector(self.pX2, self.pY2, self.pZ), None),
                                                  _Vertex(_Vector(self.pX1, self.pY1,-self.pZ), None)]),
                                        _Polygon([_Vertex(_Vector(-self.pX1,-self.pY1,-self.pZ), None),
                                                  _Vertex(_Vector(-self.pX2,-self.pY2, self.pZ), None),
                                                  _Vertex(_Vector(-self.pX2, self.pY2, self.pZ), None),
                                                  _Vertex(_Vector(-self.pX1, self.pY1,-self.pZ), None)]),
                                        _Polygon([_Vertex(_Vector(self.pX1,-self.pY1,-self.pZ), None),
                                                  _Vertex(_Vector(self.pX1, self.pY1,-self.pZ), None),
                                                  _Vertex(_Vector(self.pX2, self.pY2, self.pZ), None),
                                                  _Vertex(_Vector(self.pX2,-self.pY2, self.pZ), None)])])

        return self.mesh

    def csgmesh(self):
        return self.mesh<|MERGE_RESOLUTION|>--- conflicted
+++ resolved
@@ -17,11 +17,7 @@
         pDy2:  float, half-length along y at the surface positioned at +dz
         dz:    float, half-length along the z axis
     """
-<<<<<<< HEAD
-    def __init__(self, name, pDx1, pDx2, pDy1, pDy2, pDz):
-=======
     def __init__(self, name, pDx1, pDx2, pDy1, pDy2, pDz, register=True):
->>>>>>> 37f89860
         self.type   = 'Trd'
         self.name   = name
         self.pX1    = pDx1
