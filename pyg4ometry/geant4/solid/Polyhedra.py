--- conflicted
+++ resolved
@@ -5,12 +5,8 @@
 
 
 class Polyhedra(_SolidBase):
-<<<<<<< HEAD
-    def __init__(self, name, phiStart, phiTotal, numSide, numZPlanes, zPlane, rInner, rOuter):
-=======
     def __init__(self, name, phiStart, phiTotal, numSide, numZPlanes,
                  zPlane, rInner, rOuter, register=True):
->>>>>>> 37f89860
         """
         Constructs a polyhedra.
 
