<<<<<<< HEAD
=======
from .GenericPolyhedra import GenericPolyhedra as  _GenericPolyhedra
>>>>>>> 761bd362
from .SolidBase import SolidBase as _SolidBase
from ..Registry import registry as _registry
from .Polycone import Polycone as _Polycone
import numpy as _np
import logging as _log

class Polyhedra(_SolidBase):
    """
    Constructs a polyhedra.
    
    :param name:       of solid
    :type name:        str
    :param phiStart:   start phi angle
    :type phiStart:    float, Constant, Quantity, Variable, Expression
    :param phiTotal:   delta phi angle
    :type phiTotal:    float, Constant, Quantity, Variable, Expression
    :param numSide:    number of sides
    :type numSide:     int
    :param numZPlanes: number of planes along z
    :type numZPlanes:  int 
    :param zPlane:     position of z planes
    :type zPlane:      list of float, Constant, Quantity, Variable, Expression
    :param rInner:     tangent distance to inner surface per z plane
    :type rInner:      list of float, Constant, Quantity, Variable, Expression
    :param rOuter:     tangent distance to outer surface per z plane
    :type rOuter:      list of float, Constant, Quantity, Variable, Expression
    :param registry: for storing solid
    :type registry: Registry
    :param lunit: length unit (nm,um,mm,m,km) for solid
    :type lunit: str
    :param aunit: angle unit (rad,deg) for solid
    :type aunit: str 
    
    """

    def __init__(self, name, phiStart, phiTotal, numSide, numZPlanes,
                 zPlane, rInner, rOuter, registry, lunit="mm", aunit="rad",
                 addRegistry=True):

        self.type       = 'Polyhedra'
        self.name       = name
        self.phiStart   = phiStart
        self.phiTotal   = phiTotal
        self.numSide    = numSide
        self.numZPlanes = numZPlanes
        self.zPlane     = zPlane
        self.rInner     = rInner
        self.rOuter     = rOuter
        self.lunit      = lunit
        self.aunit      = aunit

        self.varNames = ["phiStart", "phiTotal", "numSide", "numZPlanes","zPlane","rInner","rOuter"]

        self.dependents = []

        if addRegistry:
            registry.addSolid(self)

        self.registry = registry

    def __repr__(self):
        return "Polyhedra : {} {} {} {} {}".format(self.name, self.phiStart,
                                                   self.phiTotal, self.numSide,
                                                   self.numZPlanes)

    def pycsgmesh(self):
        mesh = self.basicmesh()
        return mesh

    def basicmesh(self):
        _log.info("polyhedra.antlr>")

        import pyg4ometry.gdml.Units as _Units #TODO move circular import 
        luval = _Units.unit(self.lunit)
        auval = _Units.unit(self.aunit) 

        phiStart = self.evaluateParameter(self.phiStart)*auval
        phiTotal = self.evaluateParameter(self.phiTotal)*auval

        numSide = int(self.evaluateParameter(self.numSide))
        numZPlanes = int(self.numZPlanes)
        zPlane = [val*luval for val in self.evaluateParameter(self.zPlane)]
        rInner = [val*luval for val in self.evaluateParameter(self.rInner)]
        rOuter = [val*luval for val in self.evaluateParameter(self.rOuter)]

        pZ = []
        pR = []

        # first point or rInner
        pZ.append(zPlane[0])
        pR.append(rInner[0])

        # rest of outer
        pZ.extend(zPlane)
        pR.extend(rOuter)

        # reversed inner
        pZ.extend(zPlane[-1:0:-1])
        pR.extend(rInner[-1:0:-1])

        ps = _GenericPolyhedra("ps", phiStart, phiTotal, numSide, pR, pZ, self.registry, "mm", "rad", addRegistry=False)

        return ps.pycsgmesh()
<|MERGE_RESOLUTION|>--- conflicted
+++ resolved
@@ -1,7 +1,4 @@
-<<<<<<< HEAD
-=======
 from .GenericPolyhedra import GenericPolyhedra as  _GenericPolyhedra
->>>>>>> 761bd362
 from .SolidBase import SolidBase as _SolidBase
 from ..Registry import registry as _registry
 from .Polycone import Polycone as _Polycone
