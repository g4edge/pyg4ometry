from SolidBase import SolidBase as _SolidBase
from ...pycsg.core import CSG as _CSG
from ...pycsg.geom import Vertex as _Vertex
from ...pycsg.geom import Vector as _Vector
from ...pycsg.geom import Polygon as _Polygon
import numpy as _np

import logging as _log

class ExtrudedSolid(_SolidBase):
    """
    Construct an extruded solid

    :param name: of solid
    :type name: str
    :param pPolygon: x-y coordinates of vertices for the polygon.
    :type pPolygon: list of lists
    :param pZslices: z-coordinates of a slice, slice offsets in x-y and scaling
    :type pZslices: list of lists
    :param registry:       for storing solid
    :type registry:        Registry
    :param lunit:          length unit (nm,um,mm,m,km) for solid
    :type lunit:           str
    
    Example: Triangular prism with 2 slices
    pPoligon = [[x1,y1],[x2,y2],[x3,v3]] - vertices of polygon in clockwise order
    zSlices  = [[z1,[offsx1, offsy1],scale1],[z2,[offsx2, offsy2],scale2]]
    """

    def __init__(self, name, pPolygon, pZslices, registry, lunit="mm", addRegistry=True):

        self.type     = 'ExtrudedSolid'
        self.name     = name

        self.pPolygon = pPolygon
        self.pZslices = pZslices 
        self.lunit    = lunit

        self.dependents = []

        self.varNames = ["pPolygon", "pZslices"]

        if addRegistry :
            registry.addSolid(self)

        self.registry = registry

    def __repr__(self):
        return "Extruded solid: {}".format(self.name)

    def polygon_area(self,vertices):
        # Using the shoelace formula
        xy = _np.array(vertices).T
        x = xy[0]
        y = xy[1]
        signed_area = 0.5*(_np.dot(x,_np.roll(y,1))-_np.dot(y,_np.roll(x,1)))
        return signed_area

    def pycsgmesh(self):
        _log.info('xtru.pycsgmesh> antlr')

        import pyg4ometry.gdml.Units as _Units #TODO move circular import
        from pyg4ometry.gdml.Defines import evaluateToFloat as evaluateToFloat

        luval = _Units.unit(self.lunit)

<<<<<<< HEAD
        zpos     = [evaluateToFloat(self.registry, zslice[0])*luval for zslice in self.pZslices]
        x_offs   = [evaluateToFloat(self.registry, zslice[1][0])*luval for zslice in self.pZslices]
        y_offs   = [evaluateToFloat(self.registry, zslice[1][1])*luval for zslice in self.pZslices]
        scale    = [evaluateToFloat(self.registry, zslice[2]) for zslice in self.pZslices]
        vertices = [[evaluateToFloat(self.registry, pPolygon[0])*luval,
                     evaluateToFloat(self.registry, pPolygon[1])*luval] for pPolygon in self.pPolygon]
        nslices  = len(self.pZslices)
=======
        pZslices = evaluateToFloat(self.registry, self.pZslices)
        pPolygon = evaluateToFloat(self.registry, self.pPolygon)

        zpos     = [zslice[0]*luval for zslice in pZslices]
        x_offs   = [zslice[1][0]*luval for zslice in pZslices]
        y_offs   = [zslice[1][1]*luval for zslice in pZslices]
        scale    = [zslice[2] for zslice in pZslices]
        vertices = [[pPolygon[0]*luval, pPolygon[1]*luval] for pPolygon in pPolygon]
        nslices  = len(pZslices)
>>>>>>> 6fc83e8b

        _log.info('xtru.pycsgmesh> mesh')
        polygons  = []
        polygonsT = []
        polygonsB = []

        if self.polygon_area(vertices) < 0:
            vertices = list(reversed(vertices))


        poly_top = [_Vertex(_Vector(scale[-1]*vert[0]+x_offs[-1],
                                  scale[-1]*vert[1]+y_offs[-1],
                                  zpos[-1]),None) for vert in list(reversed(vertices))]


        poly_bot = [_Vertex(_Vector(scale[0]*vert[0]+x_offs[0],
                                  scale[0]*vert[1]+y_offs[0],
                                  zpos[0]),None) for vert in vertices]

        polygonsT.append(_Polygon(poly_top))
        polygonsB.append(_Polygon(poly_bot))

        # It appears we must append the top and bottom faces and then tile the sides
        polygons.extend(polygonsT)
        polygons.extend(polygonsB)

        maxn = len(vertices)

        for l in range(0, nslices-1):
            l_curr = l
            l_next = l + 1

            for n in range(maxn):
                n_next = (n+1) % maxn

                vert = vertices[nslices - n]
                vert_next = vertices[nslices - n - 1]

                poly = _Polygon([_Vertex(_Vector(scale[l_curr]*vert[0]+x_offs[l_curr],
                                                 scale[l_curr]*vert[1]+y_offs[l_curr],
                                                 zpos[l_curr]), None),

                                 _Vertex(_Vector(scale[l_curr]*vert_next[0]+x_offs[l_curr],
                                                 scale[l_curr]*vert_next[1]+y_offs[l_curr],
                                                 zpos[l_curr]), None),

                                 _Vertex(_Vector(scale[l_next]*vert_next[0]+x_offs[l_next],
                                                 scale[l_next]*vert_next[1]+y_offs[l_next],
                                                 zpos[l_next]), None),

                                 _Vertex(_Vector(scale[l_next]*vert[0]+x_offs[l_next],
                                                 scale[l_next]*vert[1]+y_offs[l_next],
                                                 zpos[l_next]), None)])

                polygons.append(poly)


        mesh = _CSG.fromPolygons(polygons)

        return mesh<|MERGE_RESOLUTION|>--- conflicted
+++ resolved
@@ -64,15 +64,6 @@
 
         luval = _Units.unit(self.lunit)
 
-<<<<<<< HEAD
-        zpos     = [evaluateToFloat(self.registry, zslice[0])*luval for zslice in self.pZslices]
-        x_offs   = [evaluateToFloat(self.registry, zslice[1][0])*luval for zslice in self.pZslices]
-        y_offs   = [evaluateToFloat(self.registry, zslice[1][1])*luval for zslice in self.pZslices]
-        scale    = [evaluateToFloat(self.registry, zslice[2]) for zslice in self.pZslices]
-        vertices = [[evaluateToFloat(self.registry, pPolygon[0])*luval,
-                     evaluateToFloat(self.registry, pPolygon[1])*luval] for pPolygon in self.pPolygon]
-        nslices  = len(self.pZslices)
-=======
         pZslices = evaluateToFloat(self.registry, self.pZslices)
         pPolygon = evaluateToFloat(self.registry, self.pPolygon)
 
@@ -82,7 +73,6 @@
         scale    = [zslice[2] for zslice in pZslices]
         vertices = [[pPolygon[0]*luval, pPolygon[1]*luval] for pPolygon in pPolygon]
         nslices  = len(pZslices)
->>>>>>> 6fc83e8b
 
         _log.info('xtru.pycsgmesh> mesh')
         polygons  = []
