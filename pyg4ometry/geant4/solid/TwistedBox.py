from SolidBase import SolidBase as _SolidBase
from TwistedSolid import TwistedSolid as _TwistedSolid
from Wedge import Wedge as _Wedge
from TwoVector import TwoVector as _TwoVector
from Layer import Layer as _Layer
from ..Registry import registry as _registry
from ...pycsg.core import CSG as _CSG
from ...pycsg.geom import Vector as _Vector
from ...pycsg.geom import Vertex as _Vertex
from ...pycsg.geom import Plane as _Plane
from ...pycsg.geom import Polygon as _Polygon
import numpy as _np

class TwistedBox(_SolidBase, _TwistedSolid):
<<<<<<< HEAD
    def __init__(self, name, twistedangle, pDx, pDy, pDz, nslice=20, refine=0):
=======
    def __init__(self, name, twistedangle, pDx, pDy, pDz, nslice=20,
                 refine=0, register=True):
>>>>>>> 37f89860
        """
        Constructs a box that is twisted through angle 'twistedangle'.

        Inputs:
          name:         string, name of the volume
          twistedangle: float, twist angle, must be less than 0.5*pi
          pDx:          float, half-length in x
          pDy:          float, half-length in y
          pDz:          float, half-length in z
          refine:       int, number of steps to iteratively smoothen the mesh
                             by doubling the number of vertices at every step
        """
        self.type         = 'TwistedBox'
        self.name         = name
        self.twistedAngle = twistedangle
        self.pDx          = pDx
        self.pDy          = pDy
        self.pDz          = pDz
        self.nslice       = nslice
        self.refine       = refine
        self.checkParameters()
<<<<<<< HEAD
        _registry.addSolid(self)
=======
        if register:
            _registry.addSolid(self)
>>>>>>> 37f89860

    def checkParameters(self):
        if self.twistedAngle > _np.pi:
            raise ValueError("Twisted Angle must be less than 0.5*pi")


    def makeLayers(self, p1, p2, p3, p4, pDz, theta, nslice):
        dz = 2*pDz/nslice
        dtheta = theta/nslice
        z = -pDz

        layers = []

        bottom = _Layer(p1,p2,p3,p4, z)
        bottom = bottom.Rotated(-theta*0.5) #overwrite
        layers.append(bottom)

        for i in range(nslice):
            l = layers[-1].Rotated(dtheta) # returns rotated copy
            z += dz # increment z
            l.z = z # fix z
            layers.append(l)

        return layers

    def pycsgmesh(self):
        p1 = _TwoVector(-self.pDx, -self.pDy)#, self.pDz]
        p2 = _TwoVector(self.pDx, -self.pDy) # self.pDz]
        p3 = _TwoVector(self.pDx, self.pDy) #self.pDz]
        p4 = _TwoVector(-self.pDx, self.pDy) # self.pDz]

        m = self.makeLayers(p1, p2, p3, p4, self.pDz, self.twistedAngle, self.nslice)

        return self.meshFromLayers(m, self.nslice)<|MERGE_RESOLUTION|>--- conflicted
+++ resolved
@@ -12,12 +12,8 @@
 import numpy as _np
 
 class TwistedBox(_SolidBase, _TwistedSolid):
-<<<<<<< HEAD
-    def __init__(self, name, twistedangle, pDx, pDy, pDz, nslice=20, refine=0):
-=======
     def __init__(self, name, twistedangle, pDx, pDy, pDz, nslice=20,
                  refine=0, register=True):
->>>>>>> 37f89860
         """
         Constructs a box that is twisted through angle 'twistedangle'.
 
@@ -39,12 +35,8 @@
         self.nslice       = nslice
         self.refine       = refine
         self.checkParameters()
-<<<<<<< HEAD
-        _registry.addSolid(self)
-=======
         if register:
             _registry.addSolid(self)
->>>>>>> 37f89860
 
     def checkParameters(self):
         if self.twistedAngle > _np.pi:
