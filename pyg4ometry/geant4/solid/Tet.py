--- conflicted
+++ resolved
@@ -13,12 +13,8 @@
 from copy import deepcopy as _dc
 
 class Tet(_SolidBase):
-<<<<<<< HEAD
-    def __init__(self, name, anchor, p2, p3, p4, degeneracyFlag=False):
-=======
     def __init__(self, name, anchor, p2, p3, p4,
                  degeneracyFlag=False, register=True):
->>>>>>> 37f89860
         """
         Constructs a tetrahedra.
 
@@ -37,12 +33,8 @@
         self.p3      = p3
         self.p4      = p4
         self.degen   = degeneracyFlag
-<<<<<<< HEAD
-        _registry.addSolid(self)
-=======
         if register:
             _registry.addSolid(self)
->>>>>>> 37f89860
 
 
     def pycsgmesh(self):
