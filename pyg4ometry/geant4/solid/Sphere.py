--- conflicted
+++ resolved
@@ -29,12 +29,8 @@
     :type pDTheta: float
     """
 
-<<<<<<< HEAD
-    def __init__(self, name, pRmin, pRmax, pSPhi, pDPhi, pSTheta, pDTheta, nslice=10, nstack=10):
-=======
     def __init__(self, name, pRmin, pRmax, pSPhi, pDPhi, pSTheta,
                  pDTheta, nslice=10, nstack=10, register=True):
->>>>>>> 37f89860
 
         self.type    = 'Sphere'
         self.name    = name
@@ -48,12 +44,8 @@
         self.nstack  = nstack
         self.mesh    = None
         self.checkParameters()
-<<<<<<< HEAD
-        _registry.addSolid(self)
-=======
         if register:
             _registry.addSolid(self)
->>>>>>> 37f89860
 
     def checkParameters(self):
         if self.pRmin > self.pRmax:
