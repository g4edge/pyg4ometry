from .SolidBase             import SolidBase     as _SolidBase
<<<<<<< HEAD
=======
from .GenericPolyhedra import GenericPolyhedra   as  _GenericPolyhedra
>>>>>>> 761bd362
from pyg4ometry.pycsg.core import CSG           as _CSG
from pyg4ometry.pycsg.geom import Vector        as _Vector
from pyg4ometry.pycsg.geom import Vertex        as _Vertex
from pyg4ometry.pycsg.geom import Polygon       as _Polygon
from .Wedge                 import Wedge         as _Wedge

import logging as _log
import numpy as _np
from copy import deepcopy as _dc


class Polycone(_SolidBase):
    
    """
    Constructs a solid of rotation using an arbitrary 2D surface.
    
    :param name:   of the solid
    :type name:    str
    :param pSPhi:  starting rotation angle in radians
    :type pSPhi:   float, Constant, Quantity, Variable, Expression
    :param pDPhi:  total rotation angle in radius
    :type pDPhi:   float, Constant, Quantity, Variable, Expression
    :param pZPlns: z-positions of planes used
    :type pZPlns:  list of float, Constant, Quantity, Variable, Expression
    :param pRInr:  inner radii of surface at each z-plane
    :type pRInr:   list of float, Constant, Quantity, Variable, Expression 
    :param pROut:  outer radii of surface at each z-plane
    :type pROut:   list of float, Constant, Quantity, Variable, Expression
    :param registry: for storing solid
    :type registry: Registry
    :param lunit: length unit (nm,um,mm,m,km) for solid
    :type lunit: str
    :param aunit: angle unit (rad,deg) for solid
    :type aunit: str    
    :param nslice: number of phi elements for meshing
    :type nslice: int  
    
    Optional registration as this solid is used as a temporary solid
    in Polyhedra and needn't be always registered.
    """


    def __init__(self, name, pSPhi, pDPhi, pZpl, pRMin, pRMax,
                 registry, lunit="mm", aunit="rad", nslice=32,
                 addRegistry=True):

        self.type    = 'Polycone'
        self.name    = name
        self.pSPhi   = pSPhi
        self.pDPhi   = pDPhi
        self.pZpl    = pZpl
        self.pRMin   = pRMin
        self.pRMax   = pRMax
        self.lunit   = lunit
        self.aunit   = aunit
        self.nslice  = nslice

        self.dependents = []

        self.varNames = ["pSPhi", "pDPhi", "pZpl","pRMin","pRMax"]

        if addRegistry:
            registry.addSolid(self)

        self.registry = registry

    def __repr__(self):
        return "Polycone : {} {} {}".format(self.name, self.pSPhi, self.pDPhi)

    '''
    def pycsgmeshOld(self):

        _log.info("polycone.pycsgmesh>")
        basicmesh = self.basicmesh()
        mesh = self.csgmesh(basicmesh)

        return mesh

    def basicmesh(self):
        _log.info("polycone.antlr>")

        import pyg4ometry.gdml.Units as _Units #TODO move circular import 
        luval = _Units.unit(self.lunit)
        auval = _Units.unit(self.aunit) 

        pSPhi = self.evaluateParameter(self.pSPhi)*auval
        pDPhi = self.evaluateParameter(self.pDPhi)*auval

        pZpl = [val*luval for val in self.evaluateParameter(self.pZpl)]
        pRMin = [val*luval for val in self.evaluateParameter(self.pRMin)]
        pRMax = [val*luval for val in self.evaluateParameter(self.pRMax)]

        _log.info("polycone.basicmesh>")
        polygons = []

        dPhi  = 2*_np.pi/self.nslice
        stacks  = len(pZpl)
        slices  = self.nslice

        def appendVertex(vertices, theta, z, r, norm=[]):
            c = _Vector([0,0,0])
            x = r*_np.cos(theta)
            y = r*_np.sin(theta)

            d = _Vector(x,y,z)

            if not norm:
                n = d
            else:
                n = _Vector(norm)
            vertices.append(_Vertex(c.plus(d), None))

        rinout    = [pRMin, pRMax]
        meshinout = []

        offs = 1.e-25 #Small offset to avoid point degenracy when the radius is zero. TODO: make more robust
        for R in rinout:
            for j0 in range(stacks-1):
                j1 = j0 + 0.5
                j2 = j0 + 1
                r0 = R[j0] + offs
                r2 = R[j2] + offs
                for i0 in range(slices):
                    i1 = i0 + 0.5
                    i2 = i0 + 1
                    k0 = i0 if R == pRMax else i2  #needed to ensure the surface normals on the inner and outer surface are obeyed
                    k1 = i2 if R == pRMax else i0

                    if r0 == r2 and pZpl[j0] == pZpl[j2]:
                        continue # don't mesh between degenrate planes

                    vertices = []
                    appendVertex(vertices, k0 * dPhi + pSPhi, pZpl[j0], r0)
                    appendVertex(vertices, k1 * dPhi + pSPhi, pZpl[j0], r0)
                    appendVertex(vertices, k1 * dPhi + pSPhi, pZpl[j2], r2)
                    appendVertex(vertices, k0 * dPhi + pSPhi, pZpl[j2], r2)

                    polygons.append(_Polygon(_dc(vertices)))

        for i0 in range(slices):
            i1 = i0 + 0.5
            i2 = i0 + 1
            vertices_t = []
            vertices_b = []

            if (pRMin[-1] or pRMax[-1]) and pRMin[-1] != pRMax[-1]:
                appendVertex(vertices_t, i2 * dPhi + pSPhi, pZpl[-1], pRMin[-1]+offs)
                appendVertex(vertices_t, i0 * dPhi + pSPhi, pZpl[-1], pRMin[-1]+offs)
                appendVertex(vertices_t, i0 * dPhi + pSPhi, pZpl[-1], pRMax[-1]+offs)
                appendVertex(vertices_t, i2 * dPhi + pSPhi, pZpl[-1], pRMax[-1]+offs)
                polygons.append(_Polygon(_dc(vertices_t)))

            if (pRMin[0] or pRMax[0]) and pRMin[0] != pRMax[0]:
                appendVertex(vertices_b, i0 * dPhi + pSPhi, pZpl[0], pRMin[0]+offs)
                appendVertex(vertices_b, i2 * dPhi + pSPhi, pZpl[0], pRMin[0]+offs)
                appendVertex(vertices_b, i2 * dPhi + pSPhi, pZpl[0], pRMax[0]+offs)
                appendVertex(vertices_b, i0 * dPhi + pSPhi, pZpl[0], pRMax[0]+offs)
                polygons.append(_Polygon(_dc(vertices_b)))

        basicmesh     = _CSG.fromPolygons(polygons)
        return basicmesh

    def csgmesh(self, basicmesh):
        _log.info("polycone.antlr>")
        pSPhi = float(self.pSPhi)
        pDPhi = float(self.pDPhi)
        pZpl = [float(val) for val in self.pZpl]
        pRMax = [float(val) for val in self.pRMax]

        _log.info("polycone.csgmesh>")
        wrmax    = 3*max([abs(r) for r in pRMax]) #ensure intersection wedge is much bigger than solid
        wzlength = 3*max([abs(z) for z in pZpl])

        if pDPhi != 2*_np.pi:
            pWedge = _Wedge("wedge_temp",wrmax, pSPhi, pDPhi+pSPhi, wzlength).pycsgmesh()
            mesh = basicmesh.intersect(pWedge)
        else :
            mesh = basicmesh

        return mesh

    '''
    def pycsgmesh(self):

        _log.info("polycone.pycsgmesh>")

        _log.info("polycone.antlr>")

        import pyg4ometry.gdml.Units as _Units  # TODO move circular import
        luval = _Units.unit(self.lunit)
        auval = _Units.unit(self.aunit)

        pSPhi = self.evaluateParameter(self.pSPhi) * auval
        pDPhi = self.evaluateParameter(self.pDPhi) * auval

        pZpl = [val * luval for val in self.evaluateParameter(self.pZpl)]
        pRMin = [val * luval for val in self.evaluateParameter(self.pRMin)]
        pRMax = [val * luval for val in self.evaluateParameter(self.pRMax)]


        pZ = []
        pR = []

        # first point or rInner
        pZ.append(pZpl[0])
        pR.append(pRMin[0])

        # rest of outer
        pZ.extend(pZpl)
        pR.extend(pRMax)

        # reversed inner
        pZ.extend(pZpl[-1:0:-1])
        pR.extend(pRMin[-1:0:-1])

        ps = _GenericPolyhedra("ps", pSPhi, pDPhi, self.nslice, pR, pZ, self.registry, "mm", "rad", addRegistry=False)

        return ps.pycsgmesh()



<|MERGE_RESOLUTION|>--- conflicted
+++ resolved
@@ -1,8 +1,5 @@
 from .SolidBase             import SolidBase     as _SolidBase
-<<<<<<< HEAD
-=======
 from .GenericPolyhedra import GenericPolyhedra   as  _GenericPolyhedra
->>>>>>> 761bd362
 from pyg4ometry.pycsg.core import CSG           as _CSG
 from pyg4ometry.pycsg.geom import Vector        as _Vector
 from pyg4ometry.pycsg.geom import Vertex        as _Vertex
