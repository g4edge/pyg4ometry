--- conflicted
+++ resolved
@@ -10,11 +10,7 @@
 import numpy as _np
 
 class EllipticalTube(_SolidBase):
-<<<<<<< HEAD
-    def __init__(self, name, pDx, pDy, pDz, nslice=16, nstack=16):
-=======
     def __init__(self, name, pDx, pDy, pDz, nslice=16, nstack=16, register=True):
->>>>>>> 37f89860
         """
         Constructs a tube of elliptical cross-section.
 
