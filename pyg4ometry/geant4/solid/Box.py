--- conflicted
+++ resolved
@@ -15,23 +15,15 @@
     :param pZ: half-length along z
     :type name: float
     """
-<<<<<<< HEAD
-    def __init__(self, name='', pX=0.0, pY=0.0, pZ=0.0):
-=======
     def __init__(self, name='', pX=0.0, pY=0.0, pZ=0.0, register=True):
->>>>>>> 37f89860
         self.name = name
         self.pX = pX
         self.pY = pY
         self.pZ = pZ
         self.type = 'Box'
         self.mesh = None
-<<<<<<< HEAD
-        _registry.addSolid(self)
-=======
         if register:
             _registry.addSolid(self)
->>>>>>> 37f89860
 
     def __repr__(self):
         return 'Box : '+self.name+' '+str(self.pX)+' '+str(self.pY)+' '+str(self.pZ)
