--- conflicted
+++ resolved
@@ -12,17 +12,13 @@
     '''Geant4 Physical volume class'''
 
     imeshed = 0
-<<<<<<< HEAD
     def __init__(self, rotation, position, logicalVolume, name,
                  motherVolume, scale=[1,1,1], debug=False, register=True):
-=======
-    def __init__(self, rotation, position, logicalVolume, name, motherVolume, scale=[1,1,1], debug=False):
->>>>>>> 307ec1f3
         super(PhysicalVolume, self).__init__()
         self.rotation      = rotation
         self.position      = position
         self.logicalVolume = logicalVolume
-        self.name          = name 
+        self.name          = name
         self.motherVolume  = motherVolume
         self.motherVolume.add(self)
         self.mesh          = None
@@ -31,9 +27,9 @@
         if register:
             _registry.addPhysicalVolume(self)
 
-    def __repr__(self): 
+    def __repr__(self):
         return 'Physical Volume : '+self.name+' '+str(self.rotation)+' '+str(self.position)
-        
+
     def pycsgmesh(self):
 
         PhysicalVolume.imeshed = PhysicalVolume.imeshed + 1
@@ -66,10 +62,10 @@
         if self.debug:
             print 'physical mesh', self.name
             recursive_map_size(self.mesh)
-        
+
         return self.mesh
 
-    def gdmlWrite(self, gw, prepend): 
+    def gdmlWrite(self, gw, prepend):
         # physical volume
         pv = gw.doc.createElement('physvol')
         pv.setAttribute('name',prepend+'_'+self.name+'_pv')
@@ -106,10 +102,10 @@
         tscae.setAttribute('x',str(self.scale[0]))
         tscae.setAttribute('y',str(self.scale[1]))
         tscae.setAttribute('z',str(self.scale[2]))
-        pv.appendChild(tscae)    
+        pv.appendChild(tscae)
 
         return pv
-                           
+
 def recursize_map_rottrans(nlist,trans,rot,scale=[1,1,1]):
     '''Function to apply transformation (rotation then translatoin) to nested list of meshes (nlist)'''
     for i in range(len(nlist)):
