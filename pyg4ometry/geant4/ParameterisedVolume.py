--- conflicted
+++ resolved
@@ -1,11 +1,7 @@
 from ReplicaVolume import ReplicaVolume as _ReplicaVolume
 from pyg4ometry.visualisation import Mesh as _Mesh
-<<<<<<< HEAD
 from   pyg4ometry.visualisation import VisualisationOptions as _VisOptions
 import pyg4ometry.transformation as _trans
-=======
-from pyg4ometry.visualisation import VisualisationOptions as _VisOptions
->>>>>>> b85ef8c9
 
 import copy as _copy
 import numpy as _np
@@ -170,12 +166,8 @@
         if addRegistry:
             registry.addPhysicalVolume(self)
 
-<<<<<<< HEAD
         # physical visualisation options
         self.visOptions    = _VisOptions()
-=======
-        self.visOptions          = _VisOptions()
->>>>>>> b85ef8c9
 
         # Create parameterised meshes
         self.meshes = self.createParameterisedMeshes()
