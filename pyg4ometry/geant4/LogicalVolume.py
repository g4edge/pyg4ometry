from matplotlib.cbook                  import flatten as _flatten

import pyg4ometry.exceptions
from ..pycsg.geom                      import Vector as _Vector
from ..pycsg.core                      import CSG as _CSG


import solid as _solid
from Registry                          import registry as _registry
from Parameter                         import Parameter as _Parameter
from ParameterVector                   import ParameterVector as _ParameterVector
from Material                          import Material as _Material


import numpy as _np
import sys as _sys

class LogicalVolume(object):
    imeshed = 0
<<<<<<< HEAD
    def __init__(self, solid, material, name, debug=False, register=True):
=======
    def __init__(self, solid, material, name, debug=False):
>>>>>>> 307ec1f3
        super(LogicalVolume, self).__init__()
        self.solid           = solid

        if isinstance(material, _Material):
            self.material = material
        elif isinstance(material, str):
            self.material = _Material.nist(material)

        self.name            = name
        self.daughterVolumes = [] 
        self.mesh            = None
        self.debug           = debug
        if register:
            _registry.addLogicalVolume(self)

    def __repr__(self): 
        return 'Logical volume : '+self.name+' '+str(self.solid)+' '+str(self.material)
    
    def pycsgmesh(self):
        # count the logical volumes meshed
        LogicalVolume.imeshed = LogicalVolume.imeshed + 1
        if self.debug:
            print 'LogicalVolume mesh count',LogicalVolume.imeshed

        #if self.mesh :
        #    return self.mesh

        # see if the volume should be skipped
        try:
            _registry.logicalVolumeMeshSkip.index(self.name)
            if self.debug:
                print "Logical volume skipping ---------------------------------------- ",self.name
            return []
        except ValueError:
            pass

        if len(self.daughterVolumes) == 0:
            self.mesh = [self.solid.pycsgmesh()]
            self.mesh[0].alpha     = 0.5
            self.mesh[0].wireframe = False
            self.mesh[0].colour    = [1,1,1]

        else:
            daughterMeshes = []
            for dv in self.daughterVolumes:
                dvMesh = dv.pycsgmesh()
                daughterMeshes.append(dvMesh)
                self.mesh = [self.solid.pycsgmesh(),daughterMeshes]

            self.mesh[0].alpha     = 0.5
            self.mesh[0].wireframe = False
            self.mesh[0].colour    = [1,0,0]
            self.mesh[0].logical   = True

        if self.debug:
            print 'logical mesh', self.name
        return self.mesh

    def add(self, physicalVolume):
        self.daughterVolumes.append(physicalVolume)

    def getSize(self):
        self.pycsgmesh();
        extent = _np.array(mesh_extent(self.mesh[1:]))

        # size and centre
        self.size = extent[1] - extent[0]
        self.centre = (_Vector(extent[0]) + _Vector(extent[1]))*0.5

        return [self.size, self.centre]

    def setClip(self, centre=True, tolerance=None):
        [size, centre] = self.getSize()
        if tolerance != None:
            size += 2*tolerance
        self.setSize(size)
        if centre: 
            print 'Not centering'
            self.setCentre(centre)

    def setSize(self, size):
        # if a box

        sizeParameter = _ParameterVector("GDML_Size",[_Parameter("GDML_Size_position_x",size[0]),
                                                      _Parameter("GDML_Size_position_y",size[1]),
                                                      _Parameter("GDML_Size_position_z",size[2])])


        if isinstance(self.solid,_solid.Box):
            self.solid.pX = sizeParameter[0] / 2.
            self.solid.pY = sizeParameter[1] / 2.
            self.solid.pZ = sizeParameter[2] / 2.
        elif isinstance(self.solid,_solid.Subtraction):
            self.solid.obj1.pX = size[0] / 2.
            self.solid.obj1.pY = size[1] / 2.
            self.solid.obj1.pZ = size[2] / 2.



    def setCentre(self,centre):
        self.centre = centre
        centreParameter = _ParameterVector("GDML_Centre",[_Parameter("GDML_Centre_position_x",centre[0]),
                                                          _Parameter("GDML_Centre_position_y",centre[1]),
                                                          _Parameter("GDML_Centre_position_z",centre[2])])
        for dv in self.daughterVolumes:
            if isinstance(dv.position,_ParameterVector):
                dv.position = _ParameterVector(dv.name+"_position",
                                        [dv.position[0]-centreParameter[0],
                                         dv.position[1]-centreParameter[1],
                                         dv.position[2]-centreParameter[2]],True)
            else:
                dv.position = _ParameterVector(dv.name+"_position",
                                        [_Parameter(dv.name+"_position_x",dv.position[0])-centreParameter[0],
                                         _Parameter(dv.name+"_position_y",dv.position[1])-centreParameter[1],
                                         _Parameter(dv.name+"_position_z",dv.position[2])-centreParameter[2]],True)

        # Move the beam pipe if a subtraction solid
        if isinstance(self.solid, _solid.Subtraction):
            self.solid.tra2[1] = self.solid.tra2[1] - _np.array(self.centre)

    def gdmlWrite(self, gw, prepend):
        we = gw.doc.createElement('volume')
        we.setAttribute('name',prepend+'_'+self.name+'_lv')
        mr = gw.doc.createElement('materialref')
        #if self.material.find("G4") != -1 :          
        #    mr.setAttribute('ref',self.material)
        #else :
        #    mr.setAttribute('ref',prepend+'_'+self.material)

        mr.setAttribute('ref',self.material.name)
        we.appendChild(mr)

        sr = gw.doc.createElement('solidref')
        sr.setAttribute('ref',prepend+'_'+self.solid.name)
        we.appendChild(sr)
        
        for dv in self.daughterVolumes: 
            dve = dv.gdmlWrite(gw,prepend)
            we.appendChild(dve)

        gw.structure.appendChild(we)

def mesh_extent(nlist):
    '''Function to determine extent of an tree of meshes'''

    vMin = _Vector([1e50,1e50,1e50])
    vMax = _Vector([-1e50,-1e50,-1e50])

    for m in _flatten(nlist):
        polys = m.toPolygons()
        for p in polys:
            for vert in p.vertices:
                v = vert.pos
                if v[0] < vMin[0]:
                    vMin[0] = v[0]
                if v[1] < vMin[1]:
                    vMin[1] = v[1]
                if v[2] < vMin[2]:
                    vMin[2] = v[2]
                if v[0] > vMax[0]:
                    vMax[0] = v[0]
                if v[1] > vMax[1]:
                    vMax[1] = v[1]
                if v[2] > vMax[2]:
                    vMax[2] = v[2]

    return [vMin,vMax]

def pycsg_overlap(meshTree, worldVolumeIncluded=True):
    '''Function to determine if there overlaps of meshes.
       If the mesh list is generated by recursively meshing the world volume,
       the first mesh in the list (the world box) is ignored as it overlaps with
       everything.
    '''
    mil = [] # mesh intersection list

    # count number of meshes and make flat list
    imesh = 0
    mfl   = [] # mesh flat list
    for m in _flatten(meshTree):
        print m
        mfl.append(m)
        imesh += 1

    startpoint = int(worldVolumeIncluded)
    # loop over meshes and determine intersection, if intersect append to intersecting mesh list
    for i in range(startpoint, imesh):
        for j in range(i+1,imesh):
            m1 = mfl[i]
            m2 = mfl[j]

            ex1  = mesh_extent([m1]) #Get the extents of the meshes
            ex2  = mesh_extent([m2])

            c1 = (ex1[0]+ex1[1])/2.
            c2 = (ex2[0]+ex2[1])/2.

            #l = x_max - x_min; w = y_max - y_min; h = z_max - z_min
            bbox1 = _CSG.cube(center=[c1[0],c1[1],c1[2]], radius=[float(ex1[1][0]-ex1[0][0])/2,float(ex1[1][1]-ex1[0][1])/2,float(ex1[1][2]-ex1[0][2])/2])
            bbox2 = _CSG.cube(center=[c2[0],c2[1],c2[2]], radius=[float(ex2[1][0]-ex2[0][0])/2,float(ex2[1][1]-ex2[0][1])/2,float(ex2[1][2]-ex2[0][2])/2])

            if bbox2.intersect(bbox1).toPolygons(): #The solids may overlap - proceed to intersect
                mi = m1.intersect(m2) # mesh intersection
                mil.append(mi)

            """
            #Add bounding boxes for visual validation of the algorithm
            bbox1.alpha = 0.05
            bbox2.alpha = 0.05
            mil.append(bbox1)
            mil.append(bbox2)
            """
    return mil<|MERGE_RESOLUTION|>--- conflicted
+++ resolved
@@ -17,11 +17,7 @@
 
 class LogicalVolume(object):
     imeshed = 0
-<<<<<<< HEAD
     def __init__(self, solid, material, name, debug=False, register=True):
-=======
-    def __init__(self, solid, material, name, debug=False):
->>>>>>> 307ec1f3
         super(LogicalVolume, self).__init__()
         self.solid           = solid
 
@@ -31,15 +27,15 @@
             self.material = _Material.nist(material)
 
         self.name            = name
-        self.daughterVolumes = [] 
+        self.daughterVolumes = []
         self.mesh            = None
         self.debug           = debug
         if register:
             _registry.addLogicalVolume(self)
 
-    def __repr__(self): 
+    def __repr__(self):
         return 'Logical volume : '+self.name+' '+str(self.solid)+' '+str(self.material)
-    
+
     def pycsgmesh(self):
         # count the logical volumes meshed
         LogicalVolume.imeshed = LogicalVolume.imeshed + 1
@@ -98,7 +94,7 @@
         if tolerance != None:
             size += 2*tolerance
         self.setSize(size)
-        if centre: 
+        if centre:
             print 'Not centering'
             self.setCentre(centre)
 
@@ -146,7 +142,7 @@
         we = gw.doc.createElement('volume')
         we.setAttribute('name',prepend+'_'+self.name+'_lv')
         mr = gw.doc.createElement('materialref')
-        #if self.material.find("G4") != -1 :          
+        #if self.material.find("G4") != -1 :
         #    mr.setAttribute('ref',self.material)
         #else :
         #    mr.setAttribute('ref',prepend+'_'+self.material)
@@ -157,8 +153,8 @@
         sr = gw.doc.createElement('solidref')
         sr.setAttribute('ref',prepend+'_'+self.solid.name)
         we.appendChild(sr)
-        
-        for dv in self.daughterVolumes: 
+
+        for dv in self.daughterVolumes:
             dve = dv.gdmlWrite(gw,prepend)
             we.appendChild(dve)
 
