from matplotlib.cbook                  import flatten as _flatten

import pyg4ometry.exceptions
from ..pycsg.geom                      import Vector as _Vector
from ..pycsg.core                      import CSG as _CSG


import solid as _solid
from Registry                          import registry as _registry
from Parameter                         import Parameter as _Parameter
from ParameterVector                   import ParameterVector as _ParameterVector
from Material                          import Material as _Material


import numpy as _np
import sys as _sys

class LogicalVolume(object):
    imeshed = 0
<<<<<<< HEAD
    def __init__(self, solid, material, name, debug=False):
=======
    def __init__(self, solid, material, name, debug=False, register=True):
>>>>>>> 37f89860
        super(LogicalVolume, self).__init__()
        self.solid           = solid

        if isinstance(material, _Material):
            self.material = material
        elif isinstance(material, str):
            self.material = _Material.nist(material)

        self.name            = name
        self.daughterVolumes = []
        self.mesh            = None
        self.debug           = debug
        if register:
            _registry.addLogicalVolume(self)
        self._register = register

<<<<<<< HEAD
    def __repr__(self): 
        return 'Logical volume : '+self.name+' '+str(self.solid)+' '+str(self.material)
    
=======
    def __repr__(self):
        return 'Logical volume : '+self.name+' '+str(self.solid)+' '+str(self.material)

>>>>>>> 37f89860
    def pycsgmesh(self):
        # count the logical volumes meshed
        LogicalVolume.imeshed = LogicalVolume.imeshed + 1
        if self.debug:
            print 'LogicalVolume mesh count',LogicalVolume.imeshed

        #if self.mesh :
        #    return self.mesh

<<<<<<< HEAD
        # see if the volume should be skipped
        try:
            _registry.logicalVolumeMeshSkip.index(self.name)
            if self.debug:
                print "Logical volume skipping ---------------------------------------- ",self.name
            return []
        except ValueError:
            pass
=======
        # see if the volume should be skipped, but only if we registed
        # this volume in the first place.
        if self._register:
            try:
                _registry.logicalVolumeMeshSkip.index(self.name)
                if self.debug:
                    print "Logical volume skipping --------------", self.name
                return []
            except ValueError:
                pass
>>>>>>> 37f89860

        if len(self.daughterVolumes) == 0:
            self.mesh = [self.solid.pycsgmesh()]
            self.mesh[0].alpha     = 0.5
            self.mesh[0].wireframe = False
            self.mesh[0].colour    = [1,1,1]

        else:
            daughterMeshes = []
            for dv in self.daughterVolumes:
                dvMesh = dv.pycsgmesh()
                daughterMeshes.append(dvMesh)
                self.mesh = [self.solid.pycsgmesh(),daughterMeshes]

            self.mesh[0].alpha     = 0.5
            self.mesh[0].wireframe = False
            self.mesh[0].colour    = [1,0,0]
            self.mesh[0].logical   = True

        if self.debug:
            print 'logical mesh', self.name
        return self.mesh

    def add(self, physicalVolume):
        self.daughterVolumes.append(physicalVolume)

    def getSize(self):
        self.pycsgmesh();
        extent = _np.array(mesh_extent(self.mesh[1:]))

        # size and centre
        self.size = extent[1] - extent[0]
        self.centre = (_Vector(extent[0]) + _Vector(extent[1]))*0.5

        return [self.size, self.centre]

    def setClip(self, centre=True, tolerance=None):
        [size, centre] = self.getSize()
        if tolerance != None:
            size += 2*tolerance
        self.setSize(size)
<<<<<<< HEAD
        if centre: 
=======
        if centre:
>>>>>>> 37f89860
            print 'Not centering'
            self.setCentre(centre)

    def setSize(self, size):
        # if a box

        sizeParameter = _ParameterVector("GDML_Size",[_Parameter("GDML_Size_position_x",size[0]),
                                                      _Parameter("GDML_Size_position_y",size[1]),
                                                      _Parameter("GDML_Size_position_z",size[2])])


        if isinstance(self.solid,_solid.Box):
            self.solid.pX = sizeParameter[0] / 2.
            self.solid.pY = sizeParameter[1] / 2.
            self.solid.pZ = sizeParameter[2] / 2.
        elif isinstance(self.solid,_solid.Subtraction):
            self.solid.obj1.pX = size[0] / 2.
            self.solid.obj1.pY = size[1] / 2.
            self.solid.obj1.pZ = size[2] / 2.



    def setCentre(self,centre):
        self.centre = centre
        centreParameter = _ParameterVector("GDML_Centre",[_Parameter("GDML_Centre_position_x",centre[0]),
                                                          _Parameter("GDML_Centre_position_y",centre[1]),
                                                          _Parameter("GDML_Centre_position_z",centre[2])])
        for dv in self.daughterVolumes:
            if isinstance(dv.position,_ParameterVector):
                dv.position = _ParameterVector(dv.name+"_position",
                                        [dv.position[0]-centreParameter[0],
                                         dv.position[1]-centreParameter[1],
                                         dv.position[2]-centreParameter[2]],True)
            else:
                dv.position = _ParameterVector(dv.name+"_position",
                                        [_Parameter(dv.name+"_position_x",dv.position[0])-centreParameter[0],
                                         _Parameter(dv.name+"_position_y",dv.position[1])-centreParameter[1],
                                         _Parameter(dv.name+"_position_z",dv.position[2])-centreParameter[2]],True)

        # Move the beam pipe if a subtraction solid
        if isinstance(self.solid, _solid.Subtraction):
            self.solid.tra2[1] = self.solid.tra2[1] - _np.array(self.centre)

    def gdmlWrite(self, gw, prepend):
        we = gw.doc.createElement('volume')
        we.setAttribute('name',prepend+'_'+self.name+'_lv')
        mr = gw.doc.createElement('materialref')
        #if self.material.find("G4") != -1 :
        #    mr.setAttribute('ref',self.material)
        #else :
        #    mr.setAttribute('ref',prepend+'_'+self.material)

        mr.setAttribute('ref',self.material.name)
        we.appendChild(mr)

        sr = gw.doc.createElement('solidref')
        sr.setAttribute('ref',prepend+'_'+self.solid.name)
        we.appendChild(sr)
<<<<<<< HEAD
        
        for dv in self.daughterVolumes: 
=======

        for dv in self.daughterVolumes:
>>>>>>> 37f89860
            dve = dv.gdmlWrite(gw,prepend)
            we.appendChild(dve)

        gw.structure.appendChild(we)

def mesh_extent(nlist):
    '''Function to determine extent of an tree of meshes'''

    vMin = _Vector([1e50,1e50,1e50])
    vMax = _Vector([-1e50,-1e50,-1e50])

    for m in _flatten(nlist):
        polys = m.toPolygons()
        for p in polys:
            for vert in p.vertices:
                v = vert.pos
                if v[0] < vMin[0]:
                    vMin[0] = v[0]
                if v[1] < vMin[1]:
                    vMin[1] = v[1]
                if v[2] < vMin[2]:
                    vMin[2] = v[2]
                if v[0] > vMax[0]:
                    vMax[0] = v[0]
                if v[1] > vMax[1]:
                    vMax[1] = v[1]
                if v[2] > vMax[2]:
                    vMax[2] = v[2]

    return [vMin,vMax]

def pycsg_overlap(meshTree, worldVolumeIncluded=True):
    '''Function to determine if there overlaps of meshes.
       If the mesh list is generated by recursively meshing the world volume,
       the first mesh in the list (the world box) is ignored as it overlaps with
       everything.
    '''
    mil = [] # mesh intersection list

    # count number of meshes and make flat list
    imesh = 0
    mfl   = [] # mesh flat list
    for m in _flatten(meshTree):
        print m
        mfl.append(m)
        imesh += 1

    startpoint = int(worldVolumeIncluded)
    # loop over meshes and determine intersection, if intersect append to intersecting mesh list
    for i in range(startpoint, imesh):
        for j in range(i+1,imesh):
            m1 = mfl[i]
            m2 = mfl[j]

            ex1  = mesh_extent([m1]) #Get the extents of the meshes
            ex2  = mesh_extent([m2])

            c1 = (ex1[0]+ex1[1])/2.
            c2 = (ex2[0]+ex2[1])/2.

            #l = x_max - x_min; w = y_max - y_min; h = z_max - z_min
            bbox1 = _CSG.cube(center=[c1[0],c1[1],c1[2]], radius=[float(ex1[1][0]-ex1[0][0])/2,float(ex1[1][1]-ex1[0][1])/2,float(ex1[1][2]-ex1[0][2])/2])
            bbox2 = _CSG.cube(center=[c2[0],c2[1],c2[2]], radius=[float(ex2[1][0]-ex2[0][0])/2,float(ex2[1][1]-ex2[0][1])/2,float(ex2[1][2]-ex2[0][2])/2])

            if bbox2.intersect(bbox1).toPolygons(): #The solids may overlap - proceed to intersect
                mi = m1.intersect(m2) # mesh intersection
                mil.append(mi)

            """
            #Add bounding boxes for visual validation of the algorithm
            bbox1.alpha = 0.05
            bbox2.alpha = 0.05
            mil.append(bbox1)
            mil.append(bbox2)
            """
    return mil<|MERGE_RESOLUTION|>--- conflicted
+++ resolved
@@ -17,11 +17,7 @@
 
 class LogicalVolume(object):
     imeshed = 0
-<<<<<<< HEAD
-    def __init__(self, solid, material, name, debug=False):
-=======
     def __init__(self, solid, material, name, debug=False, register=True):
->>>>>>> 37f89860
         super(LogicalVolume, self).__init__()
         self.solid           = solid
 
@@ -38,15 +34,9 @@
             _registry.addLogicalVolume(self)
         self._register = register
 
-<<<<<<< HEAD
-    def __repr__(self): 
-        return 'Logical volume : '+self.name+' '+str(self.solid)+' '+str(self.material)
-    
-=======
     def __repr__(self):
         return 'Logical volume : '+self.name+' '+str(self.solid)+' '+str(self.material)
 
->>>>>>> 37f89860
     def pycsgmesh(self):
         # count the logical volumes meshed
         LogicalVolume.imeshed = LogicalVolume.imeshed + 1
@@ -56,16 +46,6 @@
         #if self.mesh :
         #    return self.mesh
 
-<<<<<<< HEAD
-        # see if the volume should be skipped
-        try:
-            _registry.logicalVolumeMeshSkip.index(self.name)
-            if self.debug:
-                print "Logical volume skipping ---------------------------------------- ",self.name
-            return []
-        except ValueError:
-            pass
-=======
         # see if the volume should be skipped, but only if we registed
         # this volume in the first place.
         if self._register:
@@ -76,7 +56,6 @@
                 return []
             except ValueError:
                 pass
->>>>>>> 37f89860
 
         if len(self.daughterVolumes) == 0:
             self.mesh = [self.solid.pycsgmesh()]
@@ -118,11 +97,7 @@
         if tolerance != None:
             size += 2*tolerance
         self.setSize(size)
-<<<<<<< HEAD
-        if centre: 
-=======
         if centre:
->>>>>>> 37f89860
             print 'Not centering'
             self.setCentre(centre)
 
@@ -181,13 +156,8 @@
         sr = gw.doc.createElement('solidref')
         sr.setAttribute('ref',prepend+'_'+self.solid.name)
         we.appendChild(sr)
-<<<<<<< HEAD
-        
-        for dv in self.daughterVolumes: 
-=======
 
         for dv in self.daughterVolumes:
->>>>>>> 37f89860
             dve = dv.gdmlWrite(gw,prepend)
             we.appendChild(dve)
 
