--- conflicted
+++ resolved
@@ -178,11 +178,6 @@
                 continue # maybe unsupported type - skip
 
             intersectionMesh = pvmesh.intersect(clipMesh)
-<<<<<<< HEAD
-            if intersectionMesh.polygonCount() != pvmesh.polygonCount():
-                # either protruding or outside
-                toKeep.append(intersectionMesh.polygonCount() != 0)
-=======
             countIM = intersectionMesh.polygonCount()
             countPV = pvmesh.polygonCount()
             if countIM != countPV:
@@ -191,7 +186,6 @@
                 toKeep.append(intersectionMesh.polygonCount() != 0)
             else:
                 toKeep.append(True)
->>>>>>> 67155e95
 
         self.daughterVolumes = [pv for pv,keep in zip(self.daughterVolumes, toKeep) if keep]
         self._daughterVolumesDict = {pv.name:pv for pv in self.daughterVolumes}
