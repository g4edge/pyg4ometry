import sys
sys.path.append("/opt/local/libexec/freecad/lib/")
import FreeCAD     as _fc
import FreeCADGui  as _fcg
_fcg.setupWithoutGUI()

import numpy              as _np
import logging            as _log
import random             as _random

import pyg4ometry.geant4  as _g4
import pyg4ometry.transformation as _trans
from pyg4ometry.geant4.Material import Material as _Material

class Reader(object) : 

    def __init__(self, fileName, registryOn = True, fileNameAux = None) : 
        self.fileName = fileName

        # load file
        self.load(fileName) 

        # if auxilary data available 
        if fileNameAux != None : 
            self.loadAuxilaryData(fileNameAux)
            
        # assign registry 
        if registryOn  : 
            self._registry = _g4.Registry()

    def load(self, fileName) :
        _fc.loadFile(fileName) 
        self.doc = _fc.activeDocument()

    def simplifyModel(self, volumeCut = 5e5) : 

        for o in self.doc.Objects : 
            if o.TypeId == "Part::Feature" : 
                v = o.Shape.Volume 
                print o.Label, v
                if v < volumeCut : 
                    o.Document.removeObject(o.Name)
        
        self.doc.saveAs(self.fileName.replace(".step","_Simplified.FCStd"))

    def relabelModel(self) : 
        for obj in self.doc.Objects : 
            obj.Label = obj.Label.replace("(","_")
            obj.Label = obj.Label.replace(")","_")
            obj.Label = obj.Label.replace("-","_")
            obj.Label = obj.Label.replace(u' ','_')
            obj.Label = obj.Label.replace(u'.','dot')
            obj.Label = obj.Label.replace(u',','comma')
            obj.Label = obj.Label.replace(u'\\','fs')
            obj.Label = obj.Label.replace(u'3','three')
            

    def loadAuxilaryData(self, fileName, colorByMaterial = True) : 
        f = open(fileName,"r") 

        self.solidAux = {}         # TODO rename self.auxVolumeData
        self.materialSet = set()   # TODO rename self.auxMaterialSet
        
        for l in f : 
            sl = l.split()
            solidName      = sl[0]
            color          = map(float,sl[1].split(','))
            representation = sl[2]
            material       = sl[3]

            # add auxilary information to dictionary
            self.solidAux[solidName] = {'color':color, 'representation':representation, 'material':material}

            # material list 
            self.materialSet.add(material) 
            
        # unique materials
        if colorByMaterial : 
            for m in self.materialSet : 
                rc = _random.uniform(0,1)
                gc = _random.uniform(0,1)
                bc = _random.uniform(0,1)            
                for sn in self.solidAux.keys() :
                    if self.solidAux[sn]['material'] == m : 
                        self.solidAux[sn]['color'] = [rc,gc,bc,1]
            
    def convertStructure(self) : 
        '''Convert file with structure''' 
        self.rootLogical = self.recurseObjectTree(self.doc.RootObjects[0])[0]
        self._registry.setWorld(self.rootLogical.name)

<<<<<<< HEAD
    def convertFlat(self, meshDeviation = 0.1, centreName = '',globalOffset=_fc.Vector(), globalRotation=_fc.Rotation(), extentScale=1.0):
=======
    def setLogicalVolumeMaterial(self, logicalVolumeName, material="G4_Galactic"):
        if not logicalVolumeName in self._registry.logicalVolumeList:
            raise ValueError("Logical volume "+ logicalVolumeName+" not found in registry")
        else:
            if isinstance(material, _Material):
                self.material = material
            elif isinstance(material, str):
                self.material = _Material.nist(material)
            else:
                raise SystemExit("Unsupported type for material: {}".format(type(material)))

    def convertFlat(self, meshDeviation = 0.05,
                    centreName          = '',
                    globalOffset        = _fc.Vector(),
                    globalRotation      = _fc.Rotation(),
                    extentScale         = 1.0,
                    daughterMaterial    = "G4_Galactic"):
>>>>>>> ecb94717
        '''Convert file without structure'''

        import pyg4ometry.geant4.solid.Box
        import pyg4ometry.geant4.solid.TessellatedSolid
        import pyg4ometry.geant4.LogicalVolume 
        import pyg4ometry.geant4.PhysicalVolume
        import pyg4ometry.gdml.Defines

        tmin = _fc.Vector(1e99,1e99,1e99)
        tmax = _fc.Vector(-1e99,-1e99,-1e99)

        names      = [] 
        logicals   = [] 
        placements = [] 

        if centreName != '' : 
            centreObject = self.doc.getObjectsByLabel(centreName)[0]
            centrePlacement = centreObject.getGlobalPlacement()
        else : 
            centrePlacement = _fc.Placement()

        # global translation
        if isinstance(globalOffset,_fc.Vector):
            if globalOffset.Length != 0:
                centrePlacement.move(globalOffset)

        for obj in self.doc.Objects :
            if obj.TypeId == "Part::Feature" : 

                # object centre of mass
                # com = obj.Shape.CenterOfMass

                # tesellate         
                m = list(obj.Shape.tessellate(meshDeviation))

                # global placement
                globalPlacement = obj.getGlobalPlacement()

                # global rotation
                if isinstance(globalRotation, _fc.Rotation):
                    if globalRotation.Angle != 0:
                        globalPlacement.Base     = globalRotation.multVec(globalPlacement.Base)
                        globalPlacement.Rotation = globalRotation.multiply(globalPlacement.Rotation)

                # info log output
                _log.info('freecad.reader.convertFlat> Part::Feature label=%s typeid=%s placement=%s' %(obj.Label, obj.TypeId, obj.Placement))
                            
                # remove placement 
                placement = obj.Placement.inverse()
                
                # mesh includes placement and rotation (so it needs to be removed)
                for i in range(0,len(m[0])) :
                    m[0][i] = placement.multVec(m[0][i]) 

                    # global mesh vector 
                    mGlobal = globalPlacement.multVec(m[0][i])

                    # find minimum and maximum
                    if mGlobal.x < tmin.x :
                        tmin.x = mGlobal.x
                    if mGlobal.y < tmin.y :
                        tmin.y = mGlobal.y
                    if mGlobal.z < tmin.z :
                        tmin.z = mGlobal.z

                    if mGlobal.x > tmax.x :
                        tmax.x = mGlobal.x
                    if mGlobal.y > tmax.y :
                        tmax.y = mGlobal.y
                    if mGlobal.z > tmax.z :
                        tmax.z = mGlobal.z

                # Mesh tidying
                mc = MeshCleaning(m)                
                print 'Removed triangles',mc

                # Mesh shrinking 
                vn = MeshShrink(m)
                
                # Mesh analysis
                ma = MeshAnalysis(m) 
              
                # facet list 
                # f =  MeshToFacetList(m)

                # solid 
                s = pyg4ometry.geant4.solid.TessellatedSolid(obj.Label, m, registry=self._registry) 

                # logical
                l = pyg4ometry.geant4.LogicalVolume(s,daughterMaterial,obj.Label+"_lv",registry=self._registry)
                
                # physical
                x = globalPlacement.Base[0] - centrePlacement.Base[0] 
                y = globalPlacement.Base[1] - centrePlacement.Base[1]
                z = globalPlacement.Base[2] - centrePlacement.Base[2]

                # rotation for placement
                m44 = globalPlacement.toMatrix().inverse()
                m33 = _np.zeros((3,3))
                m33[0][0] = m44.A11
                m33[0][1] = m44.A12
                m33[0][2] = m44.A13
                m33[1][0] = m44.A21
                m33[1][1] = m44.A22
                m33[1][2] = m44.A23
                m33[2][0] = m44.A31
                m33[2][1] = m44.A32
                m33[2][2] = m44.A33                
                tba = _trans.matrix2tbxyz(m33)

                names.append(obj.Label)
                logicals.append(l)
                placements.append([tba,[x,y,z]])

        print tmin, tmax, tmax-tmin
        tsize   = tmax-tmin 
        tcentre = (tmax-tmin)/2.0+tmin

        # scale world volume extents
        if extentScale != 1.0:
            tsize.scale(extentScale,extentScale,extentScale)

        print tcentre

        bSolid   = pyg4ometry.geant4.solid.Box("worldSolid",tsize.x/2,tsize.y/2,tsize.z/2,registry=self._registry)
        bLogical = pyg4ometry.geant4.LogicalVolume(bSolid,"G4_Galactic","worldLogical",registry=self._registry)
        
        for i in range(0,len(logicals)) : 
            # logical volume
            a1 = placements[i][0][0]
            a2 = placements[i][0][1]
            a3 = placements[i][0][2]
        
            x = placements[i][1][0]-tcentre.x
            y = placements[i][1][1]-tcentre.y
            z = placements[i][1][2]-tcentre.z

            p = pyg4ometry.geant4.PhysicalVolume(pyg4ometry.gdml.Defines.Rotation("z1",str(a1),str(a2),str(a3),registry=self._registry,addRegistry=False),
                                                 pyg4ometry.gdml.Defines.Position("p2",str(x),str(y),str(z),registry=self._registry,addRegistry=False),
                                                 logicals[i],                                                    
                                                 names[i]+"_pv",
                                                 bLogical,
                                                 registry=self._registry)

            # set attributes 
            try : 
                if len(self.solidAux.keys()) != 0 : 
                    p.visOptions.representation = self.solidAux[names[i]]['representation']
                    p.visOptions.color          = self.solidAux[names[i]]['color'][0:3]
                    p.visOptions.alpha          = self.solidAux[names[i]]['color'][3]
            except AttributeError : 
                pass

        self.rootLogical = bLogical
        self._registry.setWorld(bLogical.name)
        
    def getRegistry(self) : 
        return self._registry

    def printPartFeatures(self, fileName = None, randomColors = False) : 
        ''' Print to screen or write to file Part::Features with color and material''' 

        if fileName != None : 
            f = open(fileName,"w")
        for obj in self.doc.Objects : 
            if obj.TypeId == "Part::Feature" : 
                if fileName == None :
                    # label r,g,b,a surface/wireframe material
                    print obj.Label+'\t\t 1.0,0.0,0.0,1.0 \t surface \t G4_Galactic'
                else : 
                    if not randomColors :
                        f.write(obj.Label+'\t\t 1.0,0.0,0.0,1.0 \t surface \t G4_Galactic\n')
                    else : 
                        r = _random.uniform(0,1)
                        g = _random.uniform(0,1)
                        b = _random.uniform(0,1)
                        a = _random.uniform(0,1)
                        f.write(obj.Label+'\t\t %f,%f,%f,%f\t surface \t G4_Galactic\n' % (r,g,b,a))
        if fileName != None : 
            f.close()

    def printStructure(self) :
        for obj in self.doc.RootObjects : 
            self.recursePrintObjectTree(obj)

    def recursePrintObjectTree(self, obj) :
        
        if obj.TypeId == 'App::Part' : 
            _log.info('freecad.Reader.recursePrintObjectTree> App::Part %s %s %s' % (obj.TypeId,obj.Label,obj.Placement))
            for gobj in obj.Group : 
                self.recursePrintObjectTree(gobj)
        elif obj.TypeId == 'Part::Feature' : 
            print 'Part::Feature',obj.TypeId,obj.Label,obj.Placement

    def recurseObjectTree(self, obj) : 

        import pyg4ometry.geant4.solid.Box
        import pyg4ometry.geant4.solid.TessellatedSolid
        import pyg4ometry.geant4.LogicalVolume 
        import pyg4ometry.geant4.PhysicalVolume
        import pyg4ometry.gdml.Defines
        
        if obj.TypeId == 'App::Part' :         # mapped to logical volume, group objects mapped to physical
            _log.info('freecad.reader.recurseObjectTree> App::Part label=%s grouplen=%d placement=%s' %(obj.Label, len(obj.Group), obj.Placement))

            bSolid   = pyg4ometry.geant4.solid.Box(obj.Label+"_solid",100,100,100,registry=self._registry)
            bLogical = pyg4ometry.geant4.LogicalVolume(bSolid,"G4_Galactic",obj.Label+"_lv",registry=self._registry)
            
            for gobj in obj.Group :
                [lv, placement] = self.recurseObjectTree(gobj)

                # position for placement
                x = placement.Base[0] 
                y = placement.Base[1] 
                z = placement.Base[2]

                # rotation for placement
                m44 = placement.toMatrix()
                m33 = _np.zeros((3,3))
                m33[0][0] = m44.A11
                m33[0][1] = m44.A12
                m33[0][2] = m44.A13
                m33[1][0] = m44.A21
                m33[1][1] = m44.A22
                m33[1][2] = m44.A23
                m33[2][0] = m44.A31
                m33[2][1] = m44.A32
                m33[2][2] = m44.A33                
                tba = _trans.matrix2tbxyz(m33)

                # logical volume
                p = pyg4ometry.geant4.PhysicalVolume(pyg4ometry.gdml.Defines.Rotation("z1",str(tba[0]),str(tba[1]),str(tba[2]),self._registry,False),
                                                     pyg4ometry.gdml.Defines.Position("p2",str(x),str(y),str(z),self._registry,False),
                                                     lv,                                                    
                                                     gobj.Label+"_pv",
                                                     bLogical,
                                                     registry=self._registry)
                # bLogical.add(p)
            return [bLogical,obj.Placement]

                
            return objects
        elif obj.TypeId == 'Part::Feature' :   # mapped to logical volumes
            _log.info('freecad.reader.recurseObjectTree> Part::Feature label=%s placement=%s' % (obj.Label, obj.Placement))
            
            # tesellate         
            m = obj.Shape.tessellate(0.1)

            # remove placement 
            placement = obj.Placement.inverse()

            # mesh includes placement and rotation (so it needs to be removed)
            for i in range(0,len(m[0])) : 
                m[0][i] = placement.multVec(m[0][i])
            
            # facet list 
            # f =  MeshToFacetList(m)
            
            # solid 
            s = pyg4ometry.geant4.solid.TessellatedSolid(obj.Label, m, registry=self._registry) 

            # logical
            l = pyg4ometry.geant4.LogicalVolume(s,"G4_Galactic",obj.Label+"_lv",registry=self._registry)

            # solid 
            return [l,obj.Placement]
                       
        else : 
            print 'freecad.reader> unprocessed %s' %(obj.TypeId)


def MeshToFacetList(mesh) : 
    verts    = mesh[0]
    wind     = mesh[1]

    facet_list = []

    for tri in wind :
        i1 = tri[0]
        i2 = tri[1]
        i3 = tri[2]

        facet_list.append( (((verts[i1][0],verts[i1][1],verts[i1][2]),
                             (verts[i2][0],verts[i2][1],verts[i2][2]),
                             (verts[i3][0],verts[i3][1],verts[i3][2])),(0,1,2)) )
    return facet_list

def WriteSMeshFile(mesh,filename) : 
    f = open(filename,"w")
    
    verts    = mesh[0]
    wind     = mesh[1]

    f.write("# part 1 - node list\n")
    f.write("%i  3  0  0 \n" % (len(verts)))
    iv  = 0
    for v in verts : 
        f.write("%i %f %f %f\n" % (iv,v[0],v[1],v[2]))
        iv=iv+1
    
    f.write("# part 2 - facet list\n") 
    f.write("%i 0\n" % (len(wind)))

    iw = 0    
    for w in wind : 
        f.write("3 %i %i %i\n" % (w[0], w[1], w[2]))

    f.write("# part 3 - hole list\n") 
    f.write("0\n")

    f.write("# part 4 - region list\n") 
    f.write("0\n")

        

    f.close()


def FacetListAxisAlignedExtent(facetList) : 
    xMin = 1e99
    yMin = 1e99
    zMin = 1e99
    xMax = -1e99
    yMax = -1e99
    zMax = -1e99
    
    for f in facetList : 
        for v in f[0] : 
            if v[0] > xMax :
                xMax = v[0]
            if v[0] < xMin :
                xMin = v[0]

            if v[1] > yMax :
                yMax = v[1]
            if v[0] < yMin :
                yMin = v[1]

            if v[2] > zMax :
                zMax = v[2]
            if v[2] < zMin :
                zMin = v[2]

    min = _fc.Vector() 
    max = _fc.Vector() 

    min.x = xMin
    min.y = yMin
    min.z = zMin

    max.x = xMax
    max.y = yMax
    max.z = zMax

    return [min,max]

def PartFeatureGlobalPlacement(obj,placement) : 
    if len(obj.InList) != 0 : 
        return PartFeatureGlobalPlacement(obj.InList[0], obj.Placement.multiply(placement))
    else :
        return obj.Placement.multiply(placement)


def MeshAnalysis(m) : 
    verts = m[0]
    facet = m[1]

    area_array = []
    l01_array  = []
    l02_array  = []
    l12_array  = [] 
    hmin_array = []
    
    for tri in facet : 
        i1 = tri[0]
        i2 = tri[1]
        i3 = tri[2]

        v1 = _np.array(verts[i1])
        v2 = _np.array(verts[i2])
        v3 = _np.array(verts[i3])
        
        e1 = v1-v1
        e2 = v2-v1
        e3 = v3-v1

        e2xe3  = _np.cross(e2,e3)
        a      = 0.5*_np.linalg.norm(e2xe3)
        l01 = _np.linalg.norm(e1)
        l02 = _np.linalg.norm(e2)
        l12 = _np.linalg.norm(e2-e1)
        
        l01_array.append(l01)
        l02_array.append(l02)
        l12_array.append(l12)

        area_array.append(a)
        hmin_array.append(2*a/_np.array([l01,l02,l12]).max())

    l01_array  = _np.array(l01_array)
    l02_array  = _np.array(l02_array)
    l12_array  = _np.array(l12_array)
    area_array = _np.array(area_array)
    hmin_array = _np.array(hmin_array)

    #h = _np.histogram(area_array,100,(area_array.min(), area_array.max()))
    #print 'l01  ',l01_array.min(), l01_array.max()
    #print 'l02  ',l02_array.min(), l02_array.max()
    #print 'l12  ',l12_array.min(), l12_array.max()
    #print 'area ', area_array.min(), area_array.max(), hmin_array.min(), (1.0*(hmin_array<1e-9)).sum()

    return {'l01min': l01_array.min(), 'l01max': l01_array.max(),
            'l02min': l02_array.min(), 'l02max': l02_array.max(),
            'l12min': l12_array.min(), 'l12max': l12_array.max(),
            'areamin':area_array.min(), 'areamax':area_array.max()}
    
def MeshCleaning(m) : 
    verts = m[0]
    facet = m[1]

    idx = 0 
    iremoved = 0

    for tri in facet : 
        i1 = tri[0]
        i2 = tri[1]
        i3 = tri[2]

        v1 = _np.array(verts[i1])
        v2 = _np.array(verts[i2])
        v3 = _np.array(verts[i3])
        
        e1 = v1-v1
        e2 = v2-v1
        e3 = v3-v1

        l01 = _np.linalg.norm(e1)
        l02 = _np.linalg.norm(e2)
        l12 = _np.linalg.norm(e2-e1)

        e2xe3  = _np.cross(e2,e3)
        a      = 0.5*_np.linalg.norm(e2xe3)        
        hmin   = 2*a/_np.array([l01,l02,l12]).max()

        # remove zero area facets 
        if a == 0 :
            del facet[idx]
            iremoved = iremoved+1 

        # remove facets which would fail geant4 cuts 
        if hmin < 1e-9 :
            del facet[idx]
            iremoved = iremoved+1 
        
        idx = idx+1

        return iremoved

def MeshShrink(m) : 
    verts = m[0]
    facet = m[1]

    vertnormals = []
    nvertnormals = []

    for i in range(0,len(verts)) : 
        vertnormals.append([0,0,0])
        nvertnormals.append(0)

    for tri in facet : 
        
        i1 = tri[0]
        i2 = tri[1]
        i3 = tri[2]

        v1 = _np.array(verts[i1])
        v2 = _np.array(verts[i2])
        v3 = _np.array(verts[i3])
        
        e1 = v1-v1
        e2 = v2-v1
        e3 = v3-v1

        normal = _np.cross(e2,e3)
        normal = normal/_np.linalg.norm(normal)

        vertnormals[i1][0] = vertnormals[i1][0] + normal[0]
        vertnormals[i1][1] = vertnormals[i1][1] + normal[1]
        vertnormals[i1][2] = vertnormals[i1][2] + normal[2]

        vertnormals[i2][0] = vertnormals[i2][0] + normal[0]
        vertnormals[i2][1] = vertnormals[i2][1] + normal[1]
        vertnormals[i2][2] = vertnormals[i2][2] + normal[2]

        vertnormals[i3][0] = vertnormals[i3][0] + normal[0]
        vertnormals[i3][1] = vertnormals[i3][1] + normal[1]
        vertnormals[i3][2] = vertnormals[i3][2] + normal[2]
        
        nvertnormals[i1] = nvertnormals[i1] + 1
        nvertnormals[i2] = nvertnormals[i2] + 1
        nvertnormals[i3] = nvertnormals[i3] + 1

    
    for i in range(0,len(vertnormals)) : 
        vertnormalmag     = _np.sqrt(vertnormals[i][0]**2 + vertnormals[i][1]**2 + vertnormals[i][2]**2)
        vertnormals[i][0] = vertnormals[i][0]/nvertnormals[i]/vertnormalmag
        vertnormals[i][1] = vertnormals[i][1]/nvertnormals[i]/vertnormalmag
        vertnormals[i][2] = vertnormals[i][2]/nvertnormals[i]/vertnormalmag
         # print vertnormalmag, vertnormals[i]
        
    for i in range(0,len(verts)) :
        verts[i][0] = verts[i][0] - 1e-1*vertnormals[i][0]
        verts[i][1] = verts[i][1] - 1e-1*vertnormals[i][1]
        verts[i][2] = verts[i][2] - 1e-1*vertnormals[i][2]

    m.append(vertnormals)
        
    return vertnormals<|MERGE_RESOLUTION|>--- conflicted
+++ resolved
@@ -89,9 +89,6 @@
         self.rootLogical = self.recurseObjectTree(self.doc.RootObjects[0])[0]
         self._registry.setWorld(self.rootLogical.name)
 
-<<<<<<< HEAD
-    def convertFlat(self, meshDeviation = 0.1, centreName = '',globalOffset=_fc.Vector(), globalRotation=_fc.Rotation(), extentScale=1.0):
-=======
     def setLogicalVolumeMaterial(self, logicalVolumeName, material="G4_Galactic"):
         if not logicalVolumeName in self._registry.logicalVolumeList:
             raise ValueError("Logical volume "+ logicalVolumeName+" not found in registry")
@@ -109,7 +106,6 @@
                     globalRotation      = _fc.Rotation(),
                     extentScale         = 1.0,
                     daughterMaterial    = "G4_Galactic"):
->>>>>>> ecb94717
         '''Convert file without structure'''
 
         import pyg4ometry.geant4.solid.Box
