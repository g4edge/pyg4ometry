--- conflicted
+++ resolved
@@ -849,14 +849,6 @@
 
         return visOptions
 
-<<<<<<< HEAD
-    def getMaterialVisOptions(self, name):
-        if name.find("0x") != -1 :
-            nameStrip = name[0:name.find("0x")]
-        else :
-            nameStrip = name
-        return self.materialVisualisationOptions[nameStrip]
-=======
     def getMaterialVisOptions(self, pv):
         # a dict evaluates to True if not empty
         if self.materialVisOptions:
@@ -872,7 +864,6 @@
 
     def _getDefaultVis(self, pv):
         return pv.visOptions
->>>>>>> f4fcaa95
 
     def printViewParameters(self):
         activeCamera = self.ren.GetActiveCamera()
