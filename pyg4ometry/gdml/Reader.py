import numpy                             as _np
import re                                as _re
from   xml.dom import minidom            as _minidom
import xml.parsers.expat                 as _expat
import warnings                          as _warnings
from   math import pi                    as _pi
import Defines                           as _defines
import logging                           as _log

import pyg4ometry.geant4                          as _g4
import pyg4ometry.visualisation                   as _vtk
from   pyg4ometry.geant4.Registry import registry as _registry
from   pyg4ometry.geant4 import Expression        as _Expression

class Reader(object) :

    def __init__(self, fileName, registryOn = True) :
        super(Reader, self).__init__()
        self.filename   = fileName    
        self.registryOn = registryOn    

        if self.registryOn : 
            self._registry = _g4.Registry() 
        
        # load file
        self.load()

    def load(self) : 

        _log.info('Reader.load>')
        # open file 
        data  = open(self.filename)

        #remove all newline charecters and whitespaces outside tags
        fs = str()
        for l in data:
            l = l.strip()
            if(l.endswith(">")):
                end=""
            else:
                end=" "
            if(len(l) != 0):
                fs += (l+end)

        # parse xml
        _log.info('Reader.load> minidom parse')
        try :
            xmldoc = _minidom.parseString(fs)
        except _expat.ExpatError as ee : 
            print ee.args
            print ee.args[0]
            column = int(ee.args[0].split()[-1])
            print column,fs[column-10:min(len(fs),column+100)]
            print "        ^^^^ "
            raise _expat.ExpatError()
        _log.info('Reader.load> parse')

        # parse xml for defines, materials, solids and structure (#TODO optical surfaces?)
        self.parseDefines(xmldoc)
        self.parseMaterials(xmldoc)
        self.parseSolids(xmldoc)
        self.parseStructure(xmldoc)
        self.parseUserInfo(xmldoc)
        self.parseUserAuxInformation(xmldoc)
        
        
        data.close()

    def getRegistry(self) : 
        return self._registry

    def parseDefines(self, xmldoc) : 
        self.xmldefines = xmldoc.getElementsByTagName("define")[0]

        for df in self.xmldefines.childNodes :
            try :
                define_type  = df.tagName
            except AttributeError :
                # comment so continue
                continue

            name         = df.attributes["name"].value
            attrs        = df.attributes

            keys       = attrs.keys()
            vals       = [attr.value for attr in attrs.values()]
            def_attrs  = {key: val for (key,val) in zip(keys, vals)}

            # parse positions and rotations
            def getXYZ(def_attrs) :
                x = def_attrs.get("x", "0.0")
                y = def_attrs.get("y", "0.0")
                z = def_attrs.get("z", "0.0")
                u = def_attrs.get("unit","none")
                return (x,y,z,u)

            # parse matricies
            def getMatrix(def_attrs) :
                try : 
                    coldim = def_attrs['coldim']
                except KeyError : 
                    coldim = 0

                #                try : 
                values = def_attrs['values'].split()
                #               except KeyError : 
                #                   values = []
                
                return (coldim, values)

            if(define_type == "constant"):
                value = def_attrs['value']
                _defines.Constant(name,value,self._registry)
            elif(define_type == "quantity"):
                value = def_attrs['value']
                unit  = def_attrs['unit']
                type  = def_attrs['type']
                _defines.Quantity(name,value,unit,type, self._registry)
            elif(define_type == "variable"):
                value = def_attrs['value']
                _defines.Variable(name,value, self._registry)
            elif(define_type == "expression"):
                value = df.childNodes[0].nodeValue
                _defines.Expression(name,value, self._registry)
            elif(define_type == "position"):                
                (x,y,z,u) = getXYZ(def_attrs)
                _defines.Position(name,x,y,z,u,self._registry)
            elif(define_type == "rotation"):
                (x,y,z,u) = getXYZ(def_attrs)
                _defines.Rotation(name,x,y,z,u,self._registry)
            elif(define_type == "scale"):
                (x,y,z,u) = getXYZ(def_attrs)
                _defines.Scale(name,x,y,z,u,self._registry)
            elif(define_type == "matrix"):
                (coldim, values) = getMatrix(def_attrs)
                _defines.Matrix(name,coldim,values, self._registry)
            else:
                print "Warning : unrecognised define: ", define_type

    def parseVector(self, node, type = "position", addRegistry=True) : 
        try : 
             name = node.attributes['name'].value 
        except KeyError : 
            name = '' 
        try :
            x    = node.attributes['x'].value
        except KeyError :
            x    = '0'
        try :
            y    = node.attributes['y'].value
        except KeyError :
            y    = '0'
        try :
            z    = node.attributes['z'].value
        except KeyError :
            z    = '0'
        try : 
            unit = node.attributes['unit'].value
        except KeyError : 
            unit = None
        
        if type == 'position' : 
            return _defines.Position(name,x,y,z,unit,self._registry,addRegistry) 
        elif type == 'positionref' :
            return self._registry.defineDict[node.attributes['ref'].value]
        elif type == 'rotation' :
            return _defines.Rotation(name,x,y,z,unit,self._registry,addRegistry)
        elif type == 'rotationref' :
            return self._registry.defineDict[node.attributes['ref'].value]
        elif type == 'scale' : 
            return _defines.Scale(name,x,y,z,self._registry,addRegistry)
        
        #    def parseMatrix(self, node) : 
        #        pass

    def parseMaterials(self, xmldoc):
        materials = []
        elements  = []
        isotopes  = []

        self.materialdef = xmldoc.getElementsByTagName("materials")[0]

        for node in self.materialdef.childNodes :
            if node.nodeType != node.ELEMENT_NODE:
                # probably a comment node, skip
                continue

            mat_type  = node.tagName

            name   = node.attributes["name"].value
            attrs  = node.attributes

            keys       = attrs.keys()
            vals       = [attr.value for attr in attrs.values()]
            def_attrs  = {key: val for (key,val) in zip(keys, vals)}

            if mat_type == "isotope":
                for chNode in node.childNodes:
                    if chNode.nodeType != chNode.ELEMENT_NODE:
                        continue # comment

                    if chNode.tagName=="atom":
                        def_attrs["a"] = chNode.attributes["value"].value

                isotopes.append(def_attrs)

            elif mat_type == "element":
                components = []
                for chNode in node.childNodes:
                    if chNode.nodeType != chNode.ELEMENT_NODE:
                        continue # comment

                    if chNode.tagName == "atom":
                        def_attrs["a"] = chNode.attributes["value"].value

                    elif chNode.tagName == "fraction":
                        keys = chNode.attributes.keys()
                        vals = [attr.value for attr in chNode.attributes.values()]
                        comp = {key: val for (key,val) in zip(keys, vals)}
                        comp["comp_type"] = "fraction"
                        components.append(comp)

                def_attrs["components"] = components
                elements.append(def_attrs)

            elif mat_type == "material":
                components = []
                for chNode in node.childNodes:
                    if chNode.nodeType != chNode.ELEMENT_NODE:
                        continue # comment

                    if chNode.tagName == "D":
                        def_attrs["density"] = chNode.attributes["value"].value

                    elif chNode.tagName == "atom":
                        def_attrs["a"] = chNode.attributes["value"].value

                    elif chNode.tagName == "composite":
                        keys = chNode.attributes.keys()
                        vals = [attr.value for attr in chNode.attributes.values()]
                        comp = {key: val for (key,val) in zip(keys, vals)}
                        comp["comp_type"] = "composite"
                        components.append(comp)

                    elif chNode.tagName == "fraction":
                        keys = chNode.attributes.keys()
                        vals = [attr.value for attr in chNode.attributes.values()]
                        comp = {key: val for (key,val) in zip(keys, vals)}
                        comp["comp_type"] = "fraction"
                        components.append(comp)

                def_attrs["components"] = components
                materials.append(def_attrs)

            else:
                print "Urecognised define: ", mat_type

        self._makeMaterials(materials, elements, isotopes)

    def _makeMaterials(self, materials, elements, isotopes):
        isotope_dict = {}
        element_dict = {} # No material dict as materials go into the registry

        # Build the objects in order
        for isotope in isotopes:
            name = str(isotope.get("name", ""))
            Z    = float(isotope.get("Z", 0))
            N    = float(isotope.get("N", ""))
            a    = float(isotope.get("a", 0.0))

            isotope_dict[name] = _g4.Isotope(name, Z, N, a)

        for element in elements:
            name = str(element.get("name", ""))
            symbol = str(element.get("formula", ""))

            if not element["components"]:
                Z    = float(element.get("Z", 0))
                a    = float(element.get("a", 0.0))
                element_dict[name] = _g4.ElementSimple(name, symbol, Z, a)

            else:
                n_comp = len(element["components"])
                ele = _g4.ElementIsotopeMixture(name, symbol, n_comp)

                for comp in element["components"]:
                    ref = str(comp.get("ref", ""))
                    abundance = float(comp.get("n", 0.0))
                    ele.add_isotope(isotope_dict[ref], abundance)
                element_dict[name] = ele

        for material in materials:
            name = str(material.get("name", ""))
            density = float(material.get("density", 0.0))

            if not material["components"]:
                Z    = float(material.get("Z", 0))
                a    = float(material.get("a", 0.0))
                mat = _g4.MaterialSingleElement(name, Z, a, density, registry=self._registry)

            else:
                n_comp = len(material["components"])
                comp_type = str(material["components"][0]["comp_type"])
                mat = _g4.MaterialCompound(name, density, n_comp, registry=self._registry)

                for comp in material["components"]:
                    if comp_type == "fraction":
                        ref = str(comp.get("ref", ""))
                        abundance = float(comp.get("n", 0.0))

                        if ref in self._registry.materialDict:
                            target = self._registry.materialDict[ref]
                            mat.add_material(target, abundance)
                        else:
                            target = element_dict[ref]
                            mat.add_element_massfraction(target, abundance)

                    elif comp_type == "composite":
                        ref = comp.get("ref", "")
                        natoms = int(comp.get("n", 0))
                        mat.add_element_natoms(element_dict[ref], natoms)

                    else:
                        raise ValueError("Unrecognised material component type: {}".format(comp_type))

    def parseUserInfo(self,xmldoc):
        self.userinfo = xmldoc.getElementsByTagName("userinfo")[0]
        for chnode in self.userinfo.childNodes:
            if chnode.nodeType != chnode.ELEMENT_NODE:
                # probably a comment node, skip
                continue
            self._parseAuxiliary(chnode)

    def _parseAuxiliary(self, xmlnode, register=True):

        aux_list = []
        for chnode in xmlnode.childNodes:
            if chnode.nodeType != chnode.ELEMENT_NODE:
                # probably a comment node, skip
                continue
            aux_list.append(self._parseAuxiliary(chnode, register=False))

        if xmlnode.tagName == "auxiliary":
            aux_type = xmlnode.attributes['auxtype'].value
            aux_value = xmlnode.attributes['auxvalue'].value

            try :
                aux_unit = xmlnode.attributes['auxunit'].value
            except KeyError :
                aux_unit = ""

            registry = self._registry if register else None
            aux = _defines.Auxiliary(aux_type, aux_value ,registry, aux_unit)
            for ax in aux_list:
                aux.addSubAuxiliary(ax)
            return aux

    def parseSolids(self,xmldoc) :

        self.xmlsolids = xmldoc.getElementsByTagName("solids")[0]
        
        for node in self.xmlsolids.childNodes : 
            try : 
                solid_type = node.tagName 
            except AttributeError : 
                continue # node is probably a comment so continue 

            if solid_type == 'box' :               # solid test 001
                self.parseBox(node)
            elif solid_type == 'tube' :            # solid test 002 
                self.parseTube(node)
            elif solid_type == 'cutTube' :         # solid test 003
                self.parseCutTube(node)                 
            elif solid_type == 'cone' :            # solid test 004 (problem when rmin1 == rmin2 != 0)
                self.parseCone(node)
            elif solid_type == 'para' :            # solid test 005
                self.parsePara(node) 
            elif solid_type == 'trd' :             # solid test 006 
                self.parseTrd(node) 
            elif solid_type == 'trap' :            # solid test 007 
                self.parseTrap(node)
            elif solid_type == 'sphere' :          # solid test 008 
                self.parseSphere(node)
            elif solid_type == 'orb' :             # solid test 009 
                self.parseOrb(node)
            elif solid_type == 'torus' :           # solid test 010 
                self.parseTorus(node)
            elif solid_type == 'polycone' :        # solid test 011 
                self.parsePolycone(node)
            elif solid_type == 'genericPolycone' : # solid test 012 
                self.parseGenericPolycone(node) 
            elif solid_type == 'polyhedra' :       # solid test 013 
                self.parsePolyhedra(node)
            elif solid_type == 'genericPolyhedra' :# solid test 014  
                self.parseGenericPolyhedra(node) 
            elif solid_type == 'eltube' :          # solid test 015 
                self.parseEllipticalTube(node)
            elif solid_type == 'ellipsoid' :       # solid test 016 
                self.parseEllipsoid(node)
            elif solid_type == 'elcone' :          # solid test 017 
                self.parseEllipticalCone(node) 
            elif solid_type == 'paraboloid' :      # solid test 018 
                self.parseParaboloid(node)
            elif solid_type == 'hype' :            # solid test 019 
                self.parseHype(node)
            elif solid_type == 'tet' :             # solid test 020 
                self.parseTet(node)
            elif solid_type == 'xtru' :            # solid test 021 
                self.parseExtrudedSolid(node)
            elif solid_type == 'twistedbox' :      # solid test 022 
                self.parseTwistedBox(node)
            elif solid_type == 'twistedtrap' :     # solid test 023 
                self.parseTwistedTrap(node)  
            elif solid_type == 'twistedtrd' :      # solid test 024 
                self.parseTwistedTrd(node) 
            elif solid_type == 'twistedtubs' :     # solid test 025 
                self.parseTwistedTubs(node)
            elif solid_type == 'arb8' :            # solid test 026 
                self.parseGenericTrap(node) 
            elif solid_type == 'tessellated' :     # solid test 027 
                self.parseTessellatedSolid(node)
            elif solid_type == 'union' :           # solid test 028 
                self.parseUnion(node) 
            elif solid_type == 'subtraction' :     # solid test 029 
                self.parseSubtraction(node) 
            elif solid_type == 'intersection' :    # solid test 030 
                self.parseIntersection(node) 
            elif solid_type == 'multiUnion' :      # solid test 031 
                self.parseMultiUnion(node)
            elif solid_type == 'opticalsurface' : 
                self.parseOpticalSufrace(node) 
            elif solid_type == 'loop' :           
                pass
                # self.parseSolidLoop(node)
            else : 
                print solid_type, node.attributes['name'].value

    def parseBox(self, node) : 
        solid_name = node.attributes['name'].value 
        x = _defines.Expression(solid_name+'_pX','{}'.format(node.attributes['x'].value),self._registry)
        y = _defines.Expression(solid_name+'_pY','{}'.format(node.attributes['y'].value),self._registry)
        z = _defines.Expression(solid_name+'_pZ','{}'.format(node.attributes['z'].value),self._registry)
        try : 
            unit = node.attributes['lunit'].value
        except KeyError : 
            unit = "mm"
              
        solid = _g4.solid.Box(solid_name,x,y,z,self._registry,unit)

    def parseTube(self, node) : 
        solid_name = node.attributes['name'].value 

        try : 
            rmin = _defines.Expression(solid_name+'_pRMin',node.attributes['rmin'].value,self._registry)
        except KeyError :
            rmin = _defines.Expression(solid_name+'_pRMin',"0",self._registry)
        try : 
            sphi = _defines.Expression(solid_name+'_pSPhi',node.attributes['startphi'].value,self._registry)
        except KeyError : 
            sphi = _defines.Expression(solid_name+'_pSPhi',"0",self._registry)

        rmax = _defines.Expression(solid_name+'_pRMax',node.attributes['rmax'].value,self._registry)
        z    = _defines.Expression(solid_name+'_pDz',node.attributes['z'].value,self._registry)
        dphi = _defines.Expression(solid_name+'_pDPhi',node.attributes['deltaphi'].value,self._registry)

        try : 
            lunit = node.attributes['lunit'].value
        except KeyError : 
            lunit = "mm"

        try : 
            aunit = node.attributes['aunit'].value
        except KeyError : 
            aunit = "rad"

        _g4.solid.Tubs(solid_name,rmin,rmax,z, sphi, dphi, self._registry, lunit, aunit)


    def parseCutTube(self, node) : 
        solid_name = node.attributes['name'].value 

        try : 
            rmin = _defines.Expression(solid_name+'_pRMin',node.attributes['rmin'].value,self._registry)
        except KeyError : 
            rmin = _defines.Expression(solid_name+'_pRMin',"0",self._registry)
            
        rmax = _defines.Expression(solid_name+'_pRMax',node.attributes['rmax'].value,self._registry)
        dz   = _defines.Expression(solid_name+'_pDz',node.attributes['z'].value,self._registry)
        try : 
            sphi = _defines.Expression(solid_name+'_pSPhi',node.attributes['startphi'].value,self._registry)
        except KeyError :
            sphi = _defines.Expression(solid_name+'_pSPhi',"0",self._registry)
        
        dphi = _defines.Expression(solid_name+'_pDPhi',node.attributes['deltaphi'].value,self._registry)
        lx   = _defines.Expression(solid_name+'_plNorm_x',node.attributes['lowX'].value,self._registry)
        ly   = _defines.Expression(solid_name+'_plNorm_y',node.attributes['lowY'].value,self._registry)
        lz   = _defines.Expression(solid_name+'_plNorm_z',node.attributes['lowZ'].value,self._registry)
        hx   = _defines.Expression(solid_name+'_phNorm_x',node.attributes['highX'].value,self._registry)
        hy   = _defines.Expression(solid_name+'_phNorm_y',node.attributes['highY'].value,self._registry)
        hz   = _defines.Expression(solid_name+'_phNorm_z',node.attributes['highZ'].value,self._registry)

        lNorm = [lx, ly, lz] 
        hNorm = [hx, hy, hz]

        try : 
            lunit = node.attributes['lunit'].value
        except KeyError : 
            lunit = "mm"

        try : 
            aunit = node.attributes['aunit'].value
        except KeyError : 
            aunit = "rad"
        
        _g4.solid.CutTubs(solid_name, rmin, rmax, dz, sphi, dphi, lNorm, hNorm, self._registry, lunit, aunit)
        

    def parseCone(self,node) : 
        solid_name = node.attributes['name'].value         

        try : 
            rmin1 = _defines.Expression(solid_name+"_pRMin1",node.attributes['rmin1'].value,self._registry) 
        except KeyError : 
            rmin1 = _defines.Expression(solid_name+"_pRMin1","0",self._registry) 
        try :
            rmin2 = _defines.Expression(solid_name+"_pRMin2",node.attributes['rmin2'].value,self._registry) 
        except KeyError : 
            rmin2 = _defines.Expression(solid_name+"_pRMin2","0",self._registry) 
        try :
            sphi  = _defines.Expression(solid_name+"_pSPhi",node.attributes['startphi'].value,self._registry) 
        except KeyError : 
            sphi  = _defines.Expression(solid_name+"_pSPhi","0",self._registry) 

        rmax1 = _defines.Expression(solid_name+"_pRMax1",node.attributes['rmax1'].value,self._registry) 
        rmax2 = _defines.Expression(solid_name+"_pRMax2",node.attributes['rmax2'].value,self._registry) 
        dz    = _defines.Expression(solid_name+"_pDz",node.attributes['z'].value,self._registry)
        dphi  = _defines.Expression(solid_name+"_pDPhi",node.attributes['deltaphi'].value,self._registry)

        try : 
            lunit = node.attributes['lunit'].value
        except KeyError : 
            lunit = "mm"

        try : 
            aunit = node.attributes['aunit'].value
        except KeyError : 
            aunit = "rad"

        _g4.solid.Cons(solid_name, rmin1, rmax1, rmin2, rmax2, dz, sphi, dphi, self._registry, lunit, aunit)        

    def parsePara(self,node) : 
        solid_name = node.attributes['name'].value         

        x     = _defines.Expression(solid_name+'_pX',node.attributes['x'].value,self._registry) 
        y     = _defines.Expression(solid_name+'_pY',node.attributes['y'].value,self._registry) 
        z     = _defines.Expression(solid_name+'_pZ',node.attributes['z'].value,self._registry) 
        phi   = _defines.Expression(solid_name+'_pPhi',node.attributes['phi'].value,self._registry) 
        alpha = _defines.Expression(solid_name+'_pAlpha',node.attributes['alpha'].value,self._registry) 
        theta = _defines.Expression(solid_name+'_pTheta',node.attributes['theta'].value,self._registry)

        try : 
            lunit = node.attributes['lunit'].value
        except KeyError : 
            lunit = "mm"

        try : 
            aunit = node.attributes['aunit'].value
        except KeyError : 
            aunit = "rad"

        _g4.solid.Para(solid_name, x, y, z, alpha, theta, phi, self._registry, lunit, aunit)

    def parseTrd(self, node) : 
        solid_name = node.attributes['name'].value
        
        x1 = _defines.Expression(solid_name+"_px1",node.attributes['x1'].value,self._registry)
        x2 = _defines.Expression(solid_name+"_px2",node.attributes['x2'].value,self._registry)
        y1 = _defines.Expression(solid_name+"_py1",node.attributes['y1'].value,self._registry)
        y2 = _defines.Expression(solid_name+"_py2",node.attributes['y2'].value,self._registry)
        z  = _defines.Expression(solid_name+"_z",node.attributes['z'].value,self._registry) 

        try : 
            lunit = node.attributes['lunit'].value
        except KeyError : 
            lunit = "mm"

        _g4.solid.Trd(solid_name, x1, x2, y1, y2, z, self._registry, lunit)

    def parseTrap(self, node) : 
        solid_name = node.attributes['name'].value
        
        dz    = _defines.Expression(solid_name+"_pDz",node.attributes['z'].value,self._registry)
        theta = _defines.Expression(solid_name+"_pTheta",node.attributes['theta'].value,self._registry) 
        dphi  = _defines.Expression(solid_name+"_pDphi",node.attributes['phi'].value,self._registry)
        dx1   = _defines.Expression(solid_name+"_pDx1",node.attributes['x1'].value,self._registry)
        dx2   = _defines.Expression(solid_name+"_pDx2",node.attributes['x2'].value,self._registry)
        dx3   = _defines.Expression(solid_name+"_pDx3",node.attributes['x3'].value,self._registry)
        dx4   = _defines.Expression(solid_name+"_pDx4",node.attributes['x4'].value,self._registry)
        dy1   = _defines.Expression(solid_name+"_pDy1",node.attributes['y1'].value,self._registry)
        dy2   = _defines.Expression(solid_name+"_pDy2",node.attributes['y2'].value,self._registry)
        alp1  = _defines.Expression(solid_name+"_pAlp1",node.attributes['alpha1'].value,self._registry)
        alp2  = _defines.Expression(solid_name+"_pAlp2",node.attributes['alpha2'].value,self._registry)

        _g4.solid.Trap(solid_name,dz,theta,dphi,dy1,dx1,dx2,alp1,dy2,dx3,dx4,alp2,self._registry)

    def parseSphere(self, node) : 
        solid_name = node.attributes['name'].value 

        try : 
            rmin = _defines.Expression(solid_name+"_pRMin",node.attributes['rmin'].value,self._registry) 
        except KeyError : 
            rmin = _defines.Expression(solid_name+"_pRMin","0",self._registry)
        try : 
            startphi = _defines.Expression(solid_name+"_pSPhi",node.attributes['startphi'].value,self._registry) 
        except KeyError : 
            startphi = _defines.Expression(solid_name+"_pSPhi","0",self._registry) 
        try : 
            starttheta = _defines.Expression(solid_name+"_pSTheta",node.attributes['starttheta'].value,self._registry)
        except KeyError : 
            starttheta = _defines.Expression(solid_name+"_pSTheta","0",self._registry)
            
        rmax       = _defines.Expression(solid_name+"_pRMax",node.attributes['rmax'].value,self._registry)
        deltaphi   = _defines.Expression(solid_name+"_pDPhi",node.attributes['deltaphi'].value,self._registry)
        deltatheta = _defines.Expression(solid_name+"_pDTheta",node.attributes['deltatheta'].value,self._registry)

        _g4.solid.Sphere(solid_name, rmin, rmax, startphi, deltaphi, starttheta, deltatheta, self._registry)

    def parseOrb(self, node) : 
        solid_name = node.attributes['name'].value 
        
        r = _defines.Expression(solid_name+"_pRMax",node.attributes['r'].value,self._registry)
        
        _g4.solid.Orb(solid_name,r,self._registry)

    def parseTorus(self, node) : 
        solid_name = node.attributes['name'].value 

        rmin = _defines.Expression(solid_name+"_pRmin",node.attributes['rmin'].value,self._registry)
        rmax = _defines.Expression(solid_name+"_pRmax",node.attributes['rmax'].value,self._registry)
        rtor = _defines.Expression(solid_name+"_pRtor",node.attributes['rtor'].value,self._registry)
        sphi = _defines.Expression(solid_name+"_pSphi",node.attributes['startphi'].value,self._registry) 
        dphi = _defines.Expression(solid_name+"_pDphi",node.attributes['deltaphi'].value,self._registry)

        _g4.solid.Torus(solid_name,rmin,rmax,rtor, sphi, dphi, self._registry) 


    def parsePolycone(self, node) : 
        solid_name = node.attributes['name'].value

        try :
            sphi = _defines.Expression(solid_name+"_pSphi",node.attributes['startphi'].value,self._registry)
        except KeyError:
            sphi = _defines.Expression(solid_name+"_pSphi", "0",self._registry)

        try:
            dphi = _defines.Expression(solid_name+"_pDphi",node.attributes['deltaphi'].value,self._registry)
        except KeyError:
            dphi = _defines.Expression(solid_name+"_pDphi", "2*pi" ,self._registry)

        try : 
            lunit = node.attributes['lunit'].value
        except KeyError : 
            lunit = "mm"

        try : 
            aunit = node.attributes['aunit'].value
        except KeyError : 
            aunit = "rad"

        Rmin = []
        Rmax = []
        Z    = []

        i = 0
        for chNode in node.childNodes :
            rmin  = _defines.Expression(solid_name+"_zplane_rmin"+str(i),chNode.attributes['rmin'].value,self._registry)
            rmax  = _defines.Expression(solid_name+"_zplane_rmax"+str(i),chNode.attributes['rmax'].value,self._registry)
            z     = _defines.Expression(solid_name+"_zplane_z"+str(i),chNode.attributes['z'].value,self._registry)
            Rmin.append(rmin)
            Rmax.append(rmax)
            Z.append(z)
            i+=1

        _g4.solid.Polycone(solid_name, sphi, dphi, Z, Rmin, Rmax, self._registry, lunit, aunit)

    def parseGenericPolycone(self, node) :
        solid_name = node.attributes['name'].value
        try :
            sphi = _defines.Expression(solid_name+"_pSphi",node.attributes['startphi'].value,self._registry)
        except KeyError:
            sphi = _defines.Expression(solid_name+"_pSphi", "0",self._registry)

        try:
            dphi = _defines.Expression(solid_name+"_pDphi",node.attributes['deltaphi'].value,self._registry)
        except KeyError:
            dphi = _defines.Expression(solid_name+"_pDphi", "2*pi" ,self._registry)

        try : 
            lunit = node.attributes['lunit'].value
        except KeyError : 
            lunit = "mm"

        try : 
            aunit = node.attributes['aunit'].value
        except KeyError : 
            aunit = "rad"

        R = []
        Z = []

        i = 0
        for chNode in node.childNodes :
            r     = _defines.Expression(solid_name+"_rzpoint_r"+str(i),chNode.attributes['r'].value,self._registry)
            z     = _defines.Expression(solid_name+"_rzpoint_z"+str(i),chNode.attributes['z'].value,self._registry)
            R.append(r)
            Z.append(z)
            i+=1

        _g4.solid.GenericPolycone(solid_name, sphi, dphi, R, Z, self._registry,lunit,aunit)


    def parsePolyhedra(self, node) :
        solid_name = node.attributes['name'].value

        try :
            sphi = _defines.Expression(solid_name+"_pSphi",node.attributes['startphi'].value,self._registry)
        except KeyError:
            sphi = _defines.Expression(solid_name+"_pSphi", "0",self._registry)

        try:
            dphi = _defines.Expression(solid_name+"_pDphi",node.attributes['deltaphi'].value,self._registry)
        except KeyError:
            dphi = _defines.Expression(solid_name+"_pDphi", "2*pi" ,self._registry)

        nside = _defines.Expression("{}_numSide".format(solid_name),
                                    node.attributes['numsides'].value,self._registry)

        try : 
            lunit = node.attributes['lunit'].value
        except KeyError : 
            lunit = "mm"

        try : 
            aunit = node.attributes['aunit'].value
        except KeyError : 
            aunit = "rad"

        Rmin = []
        Rmax = []
        Z    = []

        i = 0
        for chNode in node.childNodes :
            rmin = _defines.Expression("{}_zplaine_rmin_{}".format(solid_name, i),
                                       chNode.attributes['rmin'].value,
                                       self._registry)

            rmax = _defines.Expression("{}_zplaine_rmax_{}".format(solid_name, i),
                                       chNode.attributes['rmax'].value,
                                       self._registry)

            z = _defines.Expression("{}_zplaine_z_{}".format(solid_name, i),
                                        chNode.attributes['z'].value,
                                        self._registry)

            Rmin.append(rmin)
            Rmax.append(rmax)
            Z.append(z)
            i += 1

        nzplane = _defines.Expression("{}_numZplanes".format(solid_name), len(Z), self._registry)

        _g4.solid.Polyhedra(solid_name, sphi, dphi, nside, nzplane, Z, Rmin, Rmax, registry=self._registry,lunit=lunit,aunit=aunit)

    def parseGenericPolyhedra(self, node) :
        solid_name = node.attributes['name'].value

        try :
            sphi = _defines.Expression(solid_name+"_pSphi",node.attributes['startphi'].value,self._registry)
        except KeyError:
            sphi = _defines.Expression(solid_name+"_pSphi", "0",self._registry)

        try:
            dphi = _defines.Expression(solid_name+"_pDphi",node.attributes['deltaphi'].value,self._registry)
        except KeyError:
            dphi = _defines.Expression(solid_name+"_pDphi", "2*pi" ,self._registry)

        nside = _defines.Expression("{}_numSide".format(solid_name),
                                    node.attributes['numsides'].value,self._registry)

        try : 
            lunit = node.attributes['lunit'].value
        except KeyError : 
            lunit = "mm"

        try : 
            aunit = node.attributes['aunit'].value
        except KeyError : 
            aunit = "rad"

        R = []
        Z = []
        
        i = 0
        for chNode in node.childNodes :
            r     = _defines.Expression(solid_name+"_rzpoint_r"+str(i),chNode.attributes['r'].value,self._registry)
            z     = _defines.Expression(solid_name+"_rzpoint_z"+str(i),chNode.attributes['z'].value,self._registry)
            R.append(r)
            Z.append(z)
            i+=1

        _g4.solid.GenericPolyhedra(solid_name, sphi, dphi, nside, R, Z, self._registry, lunit, aunit)

    def parseEllipticalTube(self, node) : 
        solid_name = node.attributes['name'].value
        
        dx = _defines.Expression(solid_name+"_dx",node.attributes['dx'].value,self._registry) 
        dy = _defines.Expression(solid_name+"_dy",node.attributes['dy'].value,self._registry) 
        dz = _defines.Expression(solid_name+"_dz",node.attributes['dz'].value,self._registry) 
    
        try : 
            lunit = node.attributes['lunit'].value
        except KeyError : 
            lunit = "mm"

        _g4.solid.EllipticalTube(solid_name,dx,dy,dz, self._registry,lunit)

    def parseEllipsoid(self, node) : 
        solid_name = node.attributes['name'].value 

        try : 
            bcut = _defines.Expression(solid_name+"_zcut1",node.attributes['zcut1'].value,self._registry)
        except KeyError :
            bcut = _defines.Expression(solid_name+"_zcut1","-1E20",self._registry)

        ax   = _defines.Expression(solid_name+"_ax",node.attributes['ax'].value,self._registry)
        by   = _defines.Expression(solid_name+"_by",node.attributes['by'].value,self._registry)
        cz   = _defines.Expression(solid_name+"_cz",node.attributes['cz'].value,self._registry)
        tcut = _defines.Expression(solid_name+"_zcut2",node.attributes['zcut2'].value,self._registry) 
        
        try : 
            lunit = node.attributes['lunit'].value
        except KeyError : 
            lunit = "mm"

        _g4.solid.Ellipsoid(solid_name, ax, by, cz, bcut, tcut, self._registry, lunit)

    def parseEllipticalCone(self, node) : 
        solid_name = node.attributes['name'].value 

        pxSemiAxis = _defines.Expression(solid_name+"_pxSemiAxis",node.attributes['dx'].value,self._registry)
        pySemiAxis = _defines.Expression(solid_name+"_pySemiAxis",node.attributes['dy'].value,self._registry)
        zMax       = _defines.Expression(solid_name+"_zMax",node.attributes['zmax'].value,self._registry)
        pzTopCut   = _defines.Expression(solid_name+"_pzTopCut",node.attributes['zcut'].value,self._registry)

        try : 
            lunit = node.attributes['lunit'].value
        except KeyError : 
            lunit = "mm"

        _g4.solid.EllipticalCone(solid_name,pxSemiAxis,pySemiAxis,zMax,pzTopCut,self._registry,lunit=lunit)

    def parseParaboloid(self, node) : 
        solid_name = node.attributes['name'].value 

        Dz         = _defines.Expression(solid_name+"_Dz",node.attributes['dz'].value,self._registry)
        R1         = _defines.Expression(solid_name+"_R1",node.attributes['rlo'].value,self._registry)
        R2         = _defines.Expression(solid_name+"_R2",node.attributes['rhi'].value,self._registry)
        
        _g4.solid.Paraboloid(solid_name, Dz, R1, R2, self._registry)
        
    def parseHype(self, node) : 
        solid_name = node.attributes['name'].value         
        
        try : 
            innerStereo = _defines.Expression(solid_name+'_innerStereo',node.attributes['inst'].value,self._registry) 
        except KeyError : 
            innerStereo = _defines.Expression(solid_name+'_innerStereo',"0",self._registry)             

        innerRadius = _defines.Expression(solid_name+'_innerRadius',node.attributes['rmin'].value,self._registry) 
        outerRadius = _defines.Expression(solid_name+'_outerRadius',node.attributes['rmax'].value,self._registry)
        outerStereo = _defines.Expression(solid_name+'_outerStereo',node.attributes['outst'].value,self._registry) 
        halfLenZ    = _defines.Expression(solid_name+'_halfLenZ',node.attributes['z'].value,self._registry)

        try : 
            lunit = node.attributes['lunit'].value
        except KeyError : 
            lunit = "mm"

        try : 
            aunit = node.attributes['aunit'].value
        except KeyError : 
            aunit = "rad"

        _g4.solid.Hype(solid_name, innerRadius, outerRadius, innerStereo, outerStereo, halfLenZ, self._registry, lunit, aunit) 

    def parseTet(self, node) : 
        solid_name = node.attributes['name'].value         
        
        anchor = self._registry.defineDict[node.attributes['vertex1'].value]
        p2     = self._registry.defineDict[node.attributes['vertex2'].value]
        p3     = self._registry.defineDict[node.attributes['vertex3'].value]
        p4     = self._registry.defineDict[node.attributes['vertex4'].value]
        
        try : 
            lunit = node.attributes['lunit'].value
        except KeyError : 
            lunit = "mm"

        _g4.solid.Tet(solid_name, anchor, p2, p3, p4, self._registry, lunit, False)
        
    def parseExtrudedSolid(self, node) : 
        solid_name = node.attributes['name'].value

        pPolygon = []
        zSection = []
        
        ivec = 1
        isec = 1 
        for chNode in node.childNodes : 
            if chNode.tagName == "twoDimVertex" : 
                x = _defines.Expression(solid_name+'_'+str(ivec)+'_x',chNode.attributes['x'].value,self._registry)
                y = _defines.Expression(solid_name+'_'+str(ivec)+'_y',chNode.attributes['y'].value,self._registry)
                pPolygon.append([x,y])
                ivec = ivec+1
            if chNode.tagName == "section" : 
                scale = _defines.Expression(solid_name+"_"+str(isec)+"_scale",chNode.attributes['scalingFactor'].value,self._registry)
                xoff  = _defines.Expression(solid_name+"_"+str(isec)+"_xoff",chNode.attributes['xOffset'].value,self._registry)
                yoff  = _defines.Expression(solid_name+"_"+str(isec)+"_yoff",chNode.attributes['yOffset'].value,self._registry)
                zpos  = _defines.Expression(solid_name+"_"+str(isec)+"_zpos",chNode.attributes['zPosition'].value,self._registry)
                zSection.append([zpos,[xoff,yoff],scale])
                isec = isec+1

        try : 
            lunit = node.attributes['lunit'].value
        except KeyError : 
            lunit = "mm"

        _g4.solid.ExtrudedSolid(solid_name, pPolygon, zSection,self._registry,lunit=lunit)
        # print 'extruded solid NOT IMPLEMENTED'

    def parseTwistedBox(self, node) :
        solid_name = node.attributes['name'].value

        twistedAngle = _defines.Expression(solid_name+'_PhiTwist',node.attributes['PhiTwist'].value,self._registry)
        x = _defines.Expression(solid_name+'_x',node.attributes['x'].value,self._registry)
        y = _defines.Expression(solid_name+'_y',node.attributes['y'].value,self._registry)
        z = _defines.Expression(solid_name+'_z',node.attributes['z'].value,self._registry)

        try : 
            lunit = node.attributes['lunit'].value
        except KeyError : 
            lunit = "mm"

        try : 
            aunit = node.attributes['aunit'].value
        except KeyError : 
            aunit = "rad"

        _g4.solid.TwistedBox(solid_name, twistedAngle, x, y, z, self._registry, lunit, aunit)

    def parseTwistedTrap(self, node) : 
        solid_name = node.attributes['name'].value

        twistedAngle = _defines.Expression(solid_name+'_PhiTwist',node.attributes['PhiTwist'].value,self._registry)
        Theta = _defines.Expression(solid_name+'_Theta',node.attributes['Theta'].value,self._registry)
        Phi = _defines.Expression(solid_name+'_Phi',node.attributes['Phi'].value,self._registry)
        Alph = _defines.Expression(solid_name+'_Alph',node.attributes['Alph'].value,self._registry)
        x1 = _defines.Expression(solid_name+'_x1',node.attributes['x1'].value,self._registry)
        x2 = _defines.Expression(solid_name+'_x2',node.attributes['x2'].value,self._registry)
        x3 = _defines.Expression(solid_name+'_x3',node.attributes['x3'].value,self._registry)
        x4 = _defines.Expression(solid_name+'_x4',node.attributes['x4'].value,self._registry)
        y1 = _defines.Expression(solid_name+'_y1',node.attributes['y1'].value,self._registry)
        y2 = _defines.Expression(solid_name+'_y2',node.attributes['y2'].value,self._registry)
        z  = _defines.Expression(solid_name+'_z',node.attributes['z'].value,self._registry)

        try : 
            lunit = node.attributes['lunit'].value
        except KeyError : 
            lunit = "mm"

        try : 
            aunit = node.attributes['aunit'].value
        except KeyError : 
            aunit = "rad"

        _g4.solid.TwistedTrap(solid_name, twistedAngle, z, Theta, Phi, y1,
                              x1, x2, y2, x3, x4, Alph, self._registry, lunit, aunit)


    def parseTwistedTrd(self, node) :
        solid_name = node.attributes['name'].value

        twistedAngle = _defines.Expression(solid_name+'_PhiTwist',node.attributes['PhiTwist'].value,self._registry)
        x1 = _defines.Expression(solid_name+'_x1',node.attributes['x1'].value,self._registry)
        x2 = _defines.Expression(solid_name+'_x2',node.attributes['x2'].value,self._registry)
        y1 = _defines.Expression(solid_name+'_y1',node.attributes['y1'].value,self._registry)
        y2 = _defines.Expression(solid_name+'_y2',node.attributes['y2'].value,self._registry)
        z    = _defines.Expression(solid_name+'_z',node.attributes['z'].value,self._registry)

        try : 
            lunit = node.attributes['lunit'].value
        except KeyError : 
            lunit = "mm"

        try : 
            aunit = node.attributes['aunit'].value
        except KeyError : 
            aunit = "rad"

        _g4.solid.TwistedTrd(solid_name, twistedAngle, x1, x2, y1, y2, z, self._registry, lunit, aunit)

    def parseTwistedTubs(self,node) : 
        solid_name = node.attributes['name'].value

        twist = _defines.Expression(solid_name+'_twistedangle',
                                    node.attributes['twistedangle'].value,
                                    self._registry)

        inner_rad = _defines.Expression(solid_name+'_endinnerrad',
                                        node.attributes['endinnerrad'].value,
                                        self._registry)

        outer_rad = _defines.Expression(solid_name+'_endouterrad',
                                        node.attributes['endouterrad'].value,
                                        self._registry)

        zlen = _defines.Expression(solid_name+'_zlen',node.attributes['zlen'].value,self._registry)
        phi = _defines.Expression(solid_name+'_phi',node.attributes['phi'].value,self._registry)

        try : 
            lunit = node.attributes['lunit'].value
        except KeyError : 
            lunit = "mm"

        try : 
            aunit = node.attributes['aunit'].value
        except KeyError : 
            aunit = "rad"

        _g4.solid.TwistedTubs(solid_name, inner_rad, outer_rad, zlen, phi, twist, self._registry, lunit, aunit)

    def parseGenericTrap(self,node) :
        solid_name = node.attributes['name'].value

        args = [solid_name]
        for i in range(1,9):
            vx = _defines.Expression("{}_v{}x".format(solid_name, i),
                                     node.attributes["v{}x".format(i)].value,
                                     self._registry)
            vy = _defines.Expression("{}_v{}y".format(solid_name, i),
                                     node.attributes["v{}y".format(i)].value,
                                     self._registry)
            args.extend([vx, vy])

        dz = _defines.Expression(solid_name+"_dz",node.attributes["dz"].value,self._registry)
        args.extend([dz, self._registry])

        _g4.solid.GenericTrap(*args)

    def parseTessellatedSolid(self,node) : 
        solid_name = node.attributes['name'].value

        facet_list = [] 
            
        for chNode in node.childNodes : 
            if chNode.tagName == "triangular" : 
                v1 = chNode.attributes['vertex1'].value
                v2 = chNode.attributes['vertex2'].value
                v3 = chNode.attributes['vertex3'].value
                facet_list.append([v1,v2,v3])
            elif chNode.tagName == 'quadrangular' : 
                v1 = chNode.attributes['vertex1'].value
                v2 = chNode.attributes['vertex2'].value
                v3 = chNode.attributes['vertex3'].value
                v4 = chNode.attributes['vertex4'].value
                facet_list.append([v1,v2,v3,v4])
        
        _g4.solid.TessellatedSolid(solid_name, facet_list, self._registry, _g4.solid.TessellatedSolid.MeshType.Gdml)
        
    def parseUnion(self, node) : 
        solid_name = node.attributes['name'].value
        first      = node.getElementsByTagName("first")[0].attributes['ref'].value
        second     = node.getElementsByTagName("second")[0].attributes['ref'].value
        try : 
            position   = self.parseVector(node.getElementsByTagName("position")[0],"position",False)
        except IndexError :
            try:
                position = self.parseVector(node.getElementsByTagName("positionref")[0], "positionref", False)
            except IndexError:
                position   = _defines.Position("zero","0","0","0","mm",self._registry,False)
        try : 
            rotation   = self.parseVector(node.getElementsByTagName("rotation")[0],"rotation",False)
        except IndexError : 
            try:
                rotation = self.parseVector(node.getElementsByTagName("rotationref")[0], "rotationref", False)
            except IndexError:
                rotation   = _defines.Rotation("identity","0","0","0","rad",self._registry,False)
        
        _g4.solid.Union(solid_name, self._registry.solidDict[first], self._registry.solidDict[second],[rotation,position],self._registry)  

    def parseSubtraction(self, node) : 
        solid_name = node.attributes['name'].value
        first      = node.getElementsByTagName("first")[0].attributes['ref'].value
        second     = node.getElementsByTagName("second")[0].attributes['ref'].value
        try : 
            position   = self.parseVector(node.getElementsByTagName("position")[0],"position",False)
        except IndexError :
            try:
                position = self.parseVector(node.getElementsByTagName("positionref")[0], "positionref", False)
            except IndexError:
                position   = _defines.Position("zero","0","0","0","mm",self._registry,False)
        try :
            rotation   = self.parseVector(node.getElementsByTagName("rotation")[0],"rotation",False)
        except IndexError :
            try:
                rotation = self.parseVector(node.getElementsByTagName("rotationref")[0], "rotationref", False)
            except IndexError:
                rotation   = _defines.Rotation("identity","0","0","0","rad",self._registry,False)

        _g4.solid.Subtraction(solid_name, self._registry.solidDict[first], self._registry.solidDict[second],[rotation,position],self._registry)

    def parseIntersection(self, node) :
        solid_name = node.attributes['name'].value
        first      = node.getElementsByTagName("first")[0].attributes['ref'].value
        second     = node.getElementsByTagName("second")[0].attributes['ref'].value
        try : 
            position   = self.parseVector(node.getElementsByTagName("position")[0],"position",False)
        except IndexError : 
            try:
                position = self.parseVector(node.getElementsByTagName("positionref")[0], "positionref", False)
            except IndexError:
                position   = _defines.Position("zero","0","0","0","mm",self._registry,False)
        try : 
            rotation   = self.parseVector(node.getElementsByTagName("rotation")[0],"rotation",False)
        except IndexError : 
            try:
                rotation = self.parseVector(node.getElementsByTagName("rotationref")[0], "rotationref", False)
            except IndexError:
                rotation   = _defines.Rotation("identity","0","0","0","rad",self._registry,False)

        _g4.solid.Intersection(solid_name, self._registry.solidDict[first], self._registry.solidDict[second],[rotation,position],self._registry)

    def parseMultiUnion(self, node) :
        solid_name = node.attributes['name'].value

        muSolids        = [] 
        transformations = []

        for n in node.getElementsByTagName("multiUnionNode") :
            if n.tagName == "multiUnionNode" : 
                mu_node_name = n.attributes['name']

                # if not defined then need to define defaults
                position = _defines.Position(mu_node_name.value+"_pos","0","0","0","mm",self._registry,False)
                rotation = _defines.Rotation(mu_node_name.value+"_rot","0","0","0","mm",self._registry,False)     

                # loop over child nodes 
                for cn in n.childNodes :
                    if cn.tagName == "solid" : 
                        muNodeName = cn.attributes['ref'].value 
                        muNodeSolid = self._registry.solidDict[muNodeName]
                    elif cn.tagName == "positionref" :
                        positionName = cn.attributes['ref'].value
                        position     = self._registry.defineDict[positionName]
                    elif cn.tagName == "rotationref" : 
                        rotationName = cn.attributes['ref'].value
                        rotation     = self._registry.defineDict[rotationName]
                                                                
                muSolids.append(muNodeSolid)
                transformations.append([rotation,position])
        
        _g4.solid.MultiUnion(solid_name, muSolids, transformations,self._registry, True)
        
    def parseOpticalSurface(self, node) : 
        pass

    def parseSolidLoop(self, node) : 
        pass
        
    def parseStructure(self,xmldoc) :
        
        self.xmlstructure = xmldoc.getElementsByTagName("structure")[0]
        
        # loop over child nodes 
        for node in self.xmlstructure.childNodes :
            self.extractStructureNodeData(node)

        # find world logical volume 
        self.xmlsetup = xmldoc.getElementsByTagName("setup")[0]
        worldLvName = self.xmlsetup.childNodes[0].attributes["ref"].value
        self._registry.orderLogicalVolumes(worldLvName)
        self._registry.setWorld(worldLvName)

    def extractStructureNodeData(self, node) : 
        
        if node.nodeType == node.ELEMENT_NODE : 
            node_name = node.tagName 

            if node_name == "volume" :
                name      = node.attributes["name"].value
                material  = node.getElementsByTagName("materialref")[0].attributes["ref"].value
                solid     = node.getElementsByTagName("solidref")[0].attributes["ref"].value
                
                if material in self._registry.materialDict:
                    mat = self._registry.materialDict[material]
                else:
                    mat = _g4.MaterialPredefined(material)
<<<<<<< HEAD

                aux_list = []
                try:
                    for aux_node in node.childNodes:
                        if aux_node.tagName == "auxiliary":
                            print name, " AYE"
                            aux = self._parseAuxiliary(aux_node, register=False)
                            aux_list.append(aux)
                except IndexError:
                    pass

                vol = _g4.LogicalVolume(self._registry.solidDict[solid], mat, name, registry=self._registry,
                                        auxiliary=aux_list)
                
                for chNode in node.childNodes :
                    if chNode.nodeType == node.ELEMENT_NODE and chNode.tagName == "physvol" :
                        volref    = chNode.getElementsByTagName("volumeref")[0].attributes["ref"].value

                        # Name 
                        try : 
                            pvol_name = chNode.attributes["name"].value
                        except KeyError : 
                            pvol_name = volref+"_PV"
                            
                        _log.info('Reader.extractStructureNodeData> %s' % (pvol_name))
                            
                        # Position 
                        _log.info('Reader.extractStructureNodeData> pv position %s' % (pvol_name))

                        try : 
                            position = self._registry.defineDict[chNode.getElementsByTagName("positionref")[0].attributes["ref"].value]
                        except IndexError : 
                            try : 
                                position = self.parseVector(chNode.getElementsByTagName("position")[0],"position",False)
                            except IndexError : 
                                position = _defines.Position(pvol_name,"0","0","0","mm",self._registry,False)

                        # Rotation
                        _log.info('Reader.extractStructureNodeData> pv rotation %s',pvol_name)
                        try : 
                            rotation = self._registry.defineDict[chNode.getElementsByTagName("rotationref")[0].attributes["ref"].value]
                        except IndexError : 
                            try : 
                                rotation = self.parseVector(chNode.getElementsByTagName("rotation")[0],"rotation",False)  
                            except IndexError : 
                                rotation = _defines.Rotation(pvol_name,"0","0","0","rad",self._registry,False)

                        # Scale 
                        _log.info('Reader.extractStructureNodeData> pv scale %s ' % (pvol_name))
                        try :                             
                            scale = self._registry.defineDict[chNode.getElementsByTagName("scaleref")[0].attributes["ref"].value]
                        except IndexError : 
                            try : 
                                scale = self.parseVector(chNode.getElementsByTagName("scale")[0],"scale",False)
                            except IndexError : 
                                scale = _defines.Scale("","1","1","1","none",self._registry,False)    

                        # Create physical volume
                        _log.info('Reader.extractStructureNodeData> construct % s' % (pvol_name))

                        physvol   = _g4.PhysicalVolume(rotation, position, self._registry.logicalVolumeDict[volref],
                                                       pvol_name, vol, registry=self._registry)

                    elif chNode.nodeType == node.ELEMENT_NODE and chNode.tagName == "replicavol" : 
                        print 'Reader> replica not implemented'                                        
                    elif chNode.nodeType == node.ELEMENT_NODE and chNode.tagName == "paramvol":
                        print 'Reader> param not implemented'                                        

                # now logical is complete, check for overlaps
=======
        
                vol = _g4.LogicalVolume(self._registry.solidDict[solid], mat, name, registry=self._registry)
                self.parsePhysicalVolumeChildren(node,vol)
>>>>>>> f02b590e
                # vol.checkOverlaps()
                
            elif node_name == "assembly" :
                name = node.attributes["name"].value
                vol  = _g4.AssemblyVolume(name,self._registry, True)
                self.parsePhysicalVolumeChildren(node,vol)
                # vol.checkOverlaps()
                                         
            elif node_name == "bordersurface":
                print "Reader> bordersurface not implemented"
            elif node_name == "skinsurface" : 
                print "Reader> skinsurface not implemented"
            elif node_name == "loop" : 
                print "Reader> loop not implemented"
            else:
                print "Unrecognised node: ", node_name
        
    def parsePhysicalVolumeChildren(self, node, vol) :
        for chNode in node.childNodes :
            if chNode.nodeType == node.ELEMENT_NODE and chNode.tagName == "physvol" :
                volref    = chNode.getElementsByTagName("volumeref")[0].attributes["ref"].value

                # Name 
                try : 
                    pvol_name = chNode.attributes["name"].value
                except KeyError : 
                    pvol_name = volref+"_PV"
                            
                _log.info('Reader.extractStructureNodeData> %s' % (pvol_name))
                            
                # Position 
                _log.info('Reader.extractStructureNodeData> pv position %s' % (pvol_name))

                try : 
                    position = self._registry.defineDict[chNode.getElementsByTagName("positionref")[0].attributes["ref"].value]
                except IndexError : 
                    try : 
                        position = self.parseVector(chNode.getElementsByTagName("position")[0],"position",False)
                    except IndexError : 
                        position = _defines.Position(pvol_name,"0","0","0","mm",self._registry,False)

                # Rotation
                _log.info('Reader.extractStructureNodeData> pv rotation %s',pvol_name)
                try : 
                    rotation = self._registry.defineDict[chNode.getElementsByTagName("rotationref")[0].attributes["ref"].value]
                except IndexError : 
                    try : 
                        rotation = self.parseVector(chNode.getElementsByTagName("rotation")[0],"rotation",False)  
                    except IndexError : 
                        rotation = _defines.Rotation(pvol_name,"0","0","0","rad",self._registry,False)

                # Scale 
                _log.info('Reader.extractStructureNodeData> pv scale %s ' % (pvol_name))
                try :                             
                    scale = self._registry.defineDict[chNode.getElementsByTagName("scaleref")[0].attributes["ref"].value]
                except IndexError : 
                    try : 
                        scale = self.parseVector(chNode.getElementsByTagName("scale")[0],"scale",False)
                    except IndexError : 
                        scale = _defines.Scale("","1","1","1","none",self._registry,False)    

                # Create physical volume
                _log.info('Reader.extractStructureNodeData> construct % s' % (pvol_name))

                physvol   = _g4.PhysicalVolume(rotation, position, self._registry.logicalVolumeDict[volref],
                                               pvol_name, vol, registry=self._registry)
                
            elif chNode.nodeType == node.ELEMENT_NODE and chNode.tagName == "replicavol" : 
                nreplica  = chNode.attributes['number'].value
                volref    = chNode.getElementsByTagName("volumeref")[0].attributes["ref"].value

                # Name 
                try : 
                    pvol_name = chNode.attributes["name"].value
                except KeyError : 
                    pvol_name = volref+"_ReplicaPV"
                                
                repNode   = chNode.getElementsByTagName("replicate_along_axis")[0]
                dirNode   = repNode.getElementsByTagName("direction")[0]
                if dirNode.attributes.has_key('x') : 
                    axis = _g4.ReplicaVolume.Axis.kXAxis 
                elif dirNode.attributes.has_key('y') :
                    axis = _g4.ReplicaVolume.Axis.kYAxis
                elif dirNode.attributes.has_key('z') :
                    axis = _g4.ReplicaVolume.Axis.kZAxis 
                elif dirNode.attributes.has_key('rho') :
                    axis = _g4.ReplicaVolume.Axis.kRho 
                elif dirNode.attributes.has_key('phi') :
                    axis = _g4.ReplicaVolume.Axis.kPhi 

                nreplicas  = _defines.Expression(pvol_name+"_nreplica",
                                                 chNode.attributes['number'].value,
                                                 self._registry)

                width_u   = repNode.getElementsByTagName("offset")[0].attributes['unit'].value
                width     =  _defines.Expression(pvol_name+"_width",
                                                 repNode.getElementsByTagName("width")[0].attributes['value'].value,
                                                 self._registry)
                
                offset_u  = repNode.getElementsByTagName("offset")[0].attributes['unit'].value
                offset    = _defines.Expression(pvol_name+"offset",
                                                repNode.getElementsByTagName("offset")[0].attributes['value'].value,
                                                self._registry)
                
                rv = _g4.ReplicaVolume(pvol_name,
                                       self._registry.logicalVolumeDict[volref],
                                       vol,
                                       axis,
                                       nreplicas, 
                                       width,
                                       offset,
                                       self._registry,
                                       True,
                                       width_u,
                                       offset_u)
                                                       
            elif chNode.nodeType == node.ELEMENT_NODE and chNode.tagName == "paramvol":
                print 'Reader> paramvol not implemented'                                        
            elif chNode.nodeType == node.ELEMENT_NODE and chNode.tagName == "divisionvol": 
                print 'Reader> divisionvol not implemented'

    def parseUserAuxInformation(self,xmldoc) :
        pass
    
    def extractUserAuxInformationNodeData(self,xmldoc) : 
        pass<|MERGE_RESOLUTION|>--- conflicted
+++ resolved
@@ -1206,81 +1206,20 @@
                     mat = self._registry.materialDict[material]
                 else:
                     mat = _g4.MaterialPredefined(material)
-<<<<<<< HEAD
-
-                aux_list = []
+
+               aux_list = []
                 try:
                     for aux_node in node.childNodes:
                         if aux_node.tagName == "auxiliary":
-                            print name, " AYE"
                             aux = self._parseAuxiliary(aux_node, register=False)
                             aux_list.append(aux)
                 except IndexError:
                     pass
 
                 vol = _g4.LogicalVolume(self._registry.solidDict[solid], mat, name, registry=self._registry,
-                                        auxiliary=aux_list)
-                
-                for chNode in node.childNodes :
-                    if chNode.nodeType == node.ELEMENT_NODE and chNode.tagName == "physvol" :
-                        volref    = chNode.getElementsByTagName("volumeref")[0].attributes["ref"].value
-
-                        # Name 
-                        try : 
-                            pvol_name = chNode.attributes["name"].value
-                        except KeyError : 
-                            pvol_name = volref+"_PV"
-                            
-                        _log.info('Reader.extractStructureNodeData> %s' % (pvol_name))
-                            
-                        # Position 
-                        _log.info('Reader.extractStructureNodeData> pv position %s' % (pvol_name))
-
-                        try : 
-                            position = self._registry.defineDict[chNode.getElementsByTagName("positionref")[0].attributes["ref"].value]
-                        except IndexError : 
-                            try : 
-                                position = self.parseVector(chNode.getElementsByTagName("position")[0],"position",False)
-                            except IndexError : 
-                                position = _defines.Position(pvol_name,"0","0","0","mm",self._registry,False)
-
-                        # Rotation
-                        _log.info('Reader.extractStructureNodeData> pv rotation %s',pvol_name)
-                        try : 
-                            rotation = self._registry.defineDict[chNode.getElementsByTagName("rotationref")[0].attributes["ref"].value]
-                        except IndexError : 
-                            try : 
-                                rotation = self.parseVector(chNode.getElementsByTagName("rotation")[0],"rotation",False)  
-                            except IndexError : 
-                                rotation = _defines.Rotation(pvol_name,"0","0","0","rad",self._registry,False)
-
-                        # Scale 
-                        _log.info('Reader.extractStructureNodeData> pv scale %s ' % (pvol_name))
-                        try :                             
-                            scale = self._registry.defineDict[chNode.getElementsByTagName("scaleref")[0].attributes["ref"].value]
-                        except IndexError : 
-                            try : 
-                                scale = self.parseVector(chNode.getElementsByTagName("scale")[0],"scale",False)
-                            except IndexError : 
-                                scale = _defines.Scale("","1","1","1","none",self._registry,False)    
-
-                        # Create physical volume
-                        _log.info('Reader.extractStructureNodeData> construct % s' % (pvol_name))
-
-                        physvol   = _g4.PhysicalVolume(rotation, position, self._registry.logicalVolumeDict[volref],
-                                                       pvol_name, vol, registry=self._registry)
-
-                    elif chNode.nodeType == node.ELEMENT_NODE and chNode.tagName == "replicavol" : 
-                        print 'Reader> replica not implemented'                                        
-                    elif chNode.nodeType == node.ELEMENT_NODE and chNode.tagName == "paramvol":
-                        print 'Reader> param not implemented'                                        
-
-                # now logical is complete, check for overlaps
-=======
-        
-                vol = _g4.LogicalVolume(self._registry.solidDict[solid], mat, name, registry=self._registry)
+                auxiliary=aux_list)
                 self.parsePhysicalVolumeChildren(node,vol)
->>>>>>> f02b590e
+
                 # vol.checkOverlaps()
                 
             elif node_name == "assembly" :
