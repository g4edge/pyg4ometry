import base64 as _base64
import random as _random

import vtk as _vtk
import numpy as _np

import pyg4ometry.transformation as _transformation
import pyg4ometry.visualisation.ViewerBase as _ViewerBase
import pyg4ometry.visualisation.Convert as _Convert
from pyg4ometry.visualisation.VisualisationOptions import VisualisationOptions as _VisOptions
from .VisualisationOptions import getPredefinedMaterialVisOptions as _getPredefinedMaterialVisOptions
from pyg4ometry.pycgal.Polygon_mesh_processing import isotropic_remeshing as _isotropic_remeshing

class VtkViewerNew(_ViewerBase) :
    def __init__(self):
        super(VtkViewerNew, self).__init__()

        self.initVtk()
        self.clear()

        self.cutterOrigins = {}
        self.cutterNormals = {}

        self.bClipper = False
        self.bClipperCutter = False
        self.clipperOrigin = None
        self.clipperNormal = None

        self.clipperPlaneWidget = None

    def initVtk(self):
        # create a renderer
        self.ren = _vtk.vtkRenderer()
        self.ren.SetBackground(1.0, 1.0, 1.0)

        # create a rendering window
        self.renWin = _vtk.vtkRenderWindow()
        self.renWin.AddRenderer(self.ren)
        self.renWin.SetSize(1024, 1024)

        # create a rendering window interactor
        self.iren = _vtk.vtkRenderWindowInteractor()
        self.iren.SetRenderWindow(self.renWin)

        # add the custom style
        self.interactorStyle = MouseInteractorNamePhysicalVolume(self.ren, self)
        self.interactorStyle.SetDefaultRenderer(self.ren)
        self.iren.SetInteractorStyle(self.interactorStyle)

    def clear(self):

        super(VtkViewerNew, self).clear()

        self.polydata = {}
        self.actors   = {}
        self.cutters  = {}   # cut filters
        self.clippers = []   # clip filters
        self.axes     = []   # axes actors

        self.pdNameDict       = {} # polydata to LV name
        self.instanceNameDict = {} # instance transformation to PV name

        self.bBuiltPipelines = False

        # remove all actors
        for a in self.ren.GetActors() :
            self.ren.RemoveActor(a)

    def addAxes(self, length=20.0, origin=(0, 0, 0)):
        """
        Add x,y,z axis to the scene.

        :param length: float - length of each axis in mm
        :param origin: (float,float,float) - (x,y,z) of origin in mm
        """
        axes = _vtk.vtkAxesActor()

        # transform to move axes
        tran = _vtk.vtkTransform()
        tran.Translate(origin[0], origin[1], origin[2])
        axes.SetUserTransform(tran)

        self.axes.append(axes)

        axes.SetTotalLength(length, length, length)
        self.ren.AddActor(axes)

    def setAxes(self, iAxes, length, origin):
        aa = self.axes[iAxes]

    def addAxesWidget(self):
        axesActor = _vtk.vtkAnnotatedCubeActor()
        axesActor.SetXPlusFaceText('+x')
        axesActor.SetXMinusFaceText('-x')
        axesActor.SetYPlusFaceText('+y')
        axesActor.SetYMinusFaceText('-y')
        axesActor.SetZPlusFaceText('+z')
        axesActor.SetZMinusFaceText('-z')
        axesActor.GetTextEdgesProperty().SetColor(1, 1, 1)
        axesActor.GetTextEdgesProperty().SetLineWidth(2)
        axesActor.GetCubeProperty().SetColor(0.4, 0.4, 0.4)
        self.axesWidget = _vtk.vtkOrientationMarkerWidget()
        self.axesWidget.SetOrientationMarker(axesActor)
        self.axesWidget.SetInteractor(self.iren)
        self.axesWidget.EnabledOn()
        self.axesWidget.InteractiveOn()

    def addCutter(self, name, origin, normal):
        if self.bBuiltPipelines :
            print("Need to add cutter before pipelines are built")

        self.cutterOrigins[name] = origin
        self.cutterNormals[name] = normal

    def setCutter(self, name, origin, normal):
        for c in self.cutters[name] :
            p = c.GetCutFunction()
            p.SetOrigin(*origin)
            p.SetNormal(*normal)

    def addCutterWidget(self):
        pass

    def exportCutter(self, name, fileName):

        self.cuttersAppFlt = _vtk.vtkAppendPolyData()

        for c in self.cutters[name] :
            self.cuttersAppFlt.AddInputConnection(c.GetOutputPort())

        w = _vtk.vtkPolyDataWriter()
        w.SetFileName(fileName)
        w.SetInputConnection(self.cuttersAppFlt.GetOutputPort())
        w.Write()

    def addClipper(self, origin, normal, bClipperCutter = False, bClipperCloseCuts = True):
        if self.bBuiltPipelines :
            print("Need to add clipper before pipelines are built")

        self.bClipper          = True
        self.clipperOrigin     = origin
        self.clipperNormal     = normal
        self.bClipperCutter    = bClipperCutter
        self.bClipperCloseCuts = bClipperCloseCuts

        if self.bClipperCutter :
            self.addCutter("clipperCutter", origin, normal)

    def setClipper(self, origin, normal):
        for c in self.clippers :
            p = c.GetClipFunction()
            p.SetOrigin(*origin)
            p.SetNormal(*normal)

        if self.bClipperCutter :
            self.setCutter("clipperCutter",origin,normal)

        if self.clipperPlaneWidget :
            self.clipperPlaneWidget.GetRepresentation().SetNormal(*normal)
            self.clipperPlaneWidget.GetRepresentation().SetOrigin(*origin)


    def addClipperWidget(self):

        if not self.bBuiltPipelines :
            print("Need to build pipelines before adding clipper widget e.g. v.bulidPipelinesAppend()")
            return

        if len(self.clippers) == 0 :
            print("Need to add a clipping plane adding clipper widget e.g. v.addClipper([0, 0, 0], [0, 0, 1], True")
            return

        plaRep = _vtk.vtkImplicitPlaneRepresentation()
        # plaRep.SetPlaceFactor(1.25)
        plaRep.PlaceWidget(list(self.actors.values())[0].GetBounds())
        plaRep.SetNormal(self.clippers[0].GetClipFunction().GetNormal())
        plaRep.SetOrigin(self.clippers[0].GetClipFunction().GetOrigin())

        self.clipperPlaneWidget = _vtk.vtkImplicitPlaneWidget2()
        self.clipperPlaneWidget.SetInteractor(self.iren)
        self.clipperPlaneWidget.SetRepresentation(plaRep)

        self.clipperPlaneWidget.AddObserver("InteractionEvent", self.updateClipperPlaneCallback)

    def updateClipperPlaneCallback(self, obj, event):
        rep = obj.GetRepresentation()

        plane = _vtk.vtkPlane()
        rep.GetPlane(plane)
        self.setClipper(plane.GetOrigin(), plane.GetNormal())

    def _polydata2Actor(self, polydata):
        pass

    def buildPipelines(self):
        pass

    def buildPipelinesSeparate(self):

        # loop over meshes and create polydata
        for k in self.localmeshes :
            pd = _Convert.pycsgMeshToVtkPolyData(self.localmeshes[k])
            self.polydata[k] = pd

        # loop over polydata and create actors for instances
        for k in self.instancePlacements :
            ips = self.instancePlacements[k] # (i)nstance (p)placement(s)
            vos = self.instanceVisOptions[k] # (v)isualisation (o)ption(s)
            pd  = self.polydata[k]
            for ip, i in zip(ips,range(0,len(ips))) :

                triFlt = _vtk.vtkTriangleFilter()   # (tri)angle (F)i(lt)er
                triFlt.AddInputData(pd)
                map = _vtk.vtkPolyDataMapper()      # vtkPolyData(Map)per
                map.ScalarVisibilityOff()
                map.SetInputConnection(triFlt.GetOutputPort())
                actor = _vtk.vtkActor()             # vtk(Actor)
                actor.SetMapper(map)
                vtrans = _Convert.pyg42VtkTransformation(ip['transformation'],ip['translation'])
                actor.SetUserMatrix(vtrans)
                visopt = vos[i]
                rgb = visopt.colour
                alpha = visopt.alpha
                actor.GetProperty().SetColor(rgb)
                actor.GetProperty().SetOpacity(alpha)

                self.actors[k+str(i)] = actor
                self.ren.AddActor(actor)

        self.bBuiltPipelines = True

    def buildPipelinesAppend(self) :
        # loop over meshes and create polydata
        for k in self.localmeshes :
            pd = _Convert.pycsgMeshToVtkPolyData(self.localmeshes[k])
            # pd.SetObjectName(k)
            self.polydata[k] = pd
            self.pdNameDict[pd] = k

        appFltDict  = {}
        visOptDict  = {}

        # loop over polydata and create actors for instances
        for k in self.instancePlacements :
            vos = self.instanceVisOptions[k] # (v)isualisation (o)ption(s)

            ips = self.instancePlacements[k] # (i)nstance (p)placement(s)
            pd  = self.polydata[k]

            for ip, i in zip(ips,range(0,len(ips))) :
                if str(vos[i]) in appFltDict:
                    appFlt = appFltDict[str(vos[i])]
                else:
                    appFlt = _vtk.vtkAppendPolyData()
                    appFltDict[str(vos[i])] = appFlt
                    visOptDict[str(vos[i])] = vos[i]

                triFlt = _vtk.vtkTriangleFilter()   # (tri)angle (F)i(lt)er
                triFlt.AddInputData(pd)

                traFlt = _vtk.vtkTransformPolyDataFilter() # (tra)nsform (F)i(lt)er
                vtramat = _Convert.pyg42VtkTransformation(ip['transformation'],ip['translation'])
                vtra    = _vtk.vtkGeneralTransform()
                vtra.Concatenate(vtramat)
                traFlt.SetInputConnection(triFlt.GetOutputPort())
                traFlt.SetTransform(vtra)

                appFlt.AddInputConnection(traFlt.GetOutputPort())

                self.instanceNameDict[traFlt] = ip['name']

        for k in appFltDict :
            normFlt = _vtk.vtkPolyDataNormals() #
            normFlt.SetFeatureAngle(179)
            normFlt.SetInputConnection(appFltDict[k].GetOutputPort())

            normFlt = appFltDict[k] # bypass the normal filter

            # Add cutters
            for ck in self.cutterOrigins :
                p = self.cutterOrigins[ck]
                n = self.cutterNormals[ck]

                plane = _vtk.vtkPlane()
                plane.SetOrigin(*p)
                plane.SetNormal(*n)

                cutFilt = _vtk.vtkCutter()
                cutFilt.SetCutFunction(plane)
                cutFilt.SetInputConnection(normFlt.GetOutputPort())

                try :
                    self.cutters[ck].append(cutFilt)
                except KeyError :
                    self.cutters[ck] = []
                    self.cutters[ck].append(cutFilt)

                cutMap = _vtk.vtkPolyDataMapper()
                cutMap.ScalarVisibilityOff()
                cutMap.SetInputConnection(cutFilt.GetOutputPort())

                cutActor = _vtk.vtkActor()  # vtk(Actor)
                cutActor.SetMapper(cutMap)
                cutActor.GetProperty().SetLineWidth(4)
                cutActor.GetProperty().SetColor(*[1,0,0])
                cutActor.GetProperty().SetRepresentationToSurface()
                self.actors[k+"_"+ck] = cutActor
                self.ren.AddActor(cutActor)

            # Add clippers
            if self.clipperNormal is not None :
                p = self.clipperOrigin
                n = self.clipperNormal

                plane = _vtk.vtkPlane()
                plane.SetOrigin(*p)
                plane.SetNormal(*n)

                cliFlt = _vtk.vtkClipPolyData()
                cliFlt.SetInputConnection(normFlt.GetOutputPort())
                cliFlt.SetClipFunction(plane)
                cliFlt.GenerateClipScalarsOn()
                cliFlt.GenerateClippedOutputOn()

                edgFlt = _vtk.vtkFeatureEdges()
                edgFlt.SetInputConnection(cliFlt.GetOutputPort())
                edgFlt.BoundaryEdgesOn()
                edgFlt.FeatureEdgesOff()
                edgFlt.NonManifoldEdgesOff()
                edgFlt.ManifoldEdgesOff()

                edgTriFlt = _vtk.vtkTriangleFilter()
                edgTriFlt.SetInputConnection(edgFlt.GetOutputPort())

                cleFlt = _vtk.vtkContourLoopExtraction()
                cleFlt.SetInputConnection(edgTriFlt.GetOutputPort())
                #cleFlt.SetLoopClosureToBoundary()
                #cleFlt.SetLoopClosureToOff()

                strFlt = _vtk.vtkStripper()
                strFlt.SetInputConnection(cleFlt.GetOutputPort())

                visOpt = visOptDict[k]

                edgMap = _vtk.vtkPolyDataMapper()
                edgMap.SetInputConnection(strFlt.GetOutputPort())
                edgMap.SetResolveCoincidentTopologyToPolygonOffset()
                edgMap.SetRelativeCoincidentTopologyPolygonOffsetParameters(0,-3*visOpt.depth)
                edgMap.ScalarVisibilityOff()
                edgActor = _vtk.vtkActor()
                edgActor.SetMapper(edgMap)

                if visOpt.representation == "wireframe":
                    edgActor.GetProperty().SetRepresentationToWireframe()

                edgActor.GetProperty().SetOpacity(visOpt.alpha)
                edgActor.GetProperty().SetColor(*visOpt.colour)

                if self.bClipperCloseCuts :
                    self.actors[k+"_clipper"] = edgActor
                    self.ren.AddActor(edgActor)

                self.clippers.append(cliFlt)

            visOpt = visOptDict[k]

            map = _vtk.vtkPolyDataMapper()  # vtkPolyData(Map)per
            map.ScalarVisibilityOff()
            map.SetResolveCoincidentTopologyToPolygonOffset()
            map.SetRelativeCoincidentTopologyPolygonOffsetParameters(0, 3*visOpt.depth)

            if not self.bClipper :
                map.SetInputConnection(normFlt.GetOutputPort())
            else :
                # cliFlt may not exist here... TBC
                map.SetInputConnection(cliFlt.GetClippedOutputPort())
                self.ren.GetActiveCamera().SetFocalPoint(0,0,0)

            actor = _vtk.vtkActor()  # vtk(Actor)
            actor.SetMapper(map)
            self.actors[k] = actor

            if visOpt.representation == "wireframe" :
                actor.GetProperty().SetRepresentationToWireframe()

            actor.GetProperty().SetOpacity(visOpt.alpha)
            actor.GetProperty().SetColor(*visOpt.colour)

            self.ren.AddActor(actor)

        self.bBuiltPipelines = True

    def buildPipelinesTransformed(self):
        pass

    def render(self):
        if not self.bBuiltPipelines :
            print("Not built pipelines")
            return

        # Render
        self.renWin.Render()

    def view(self, interactive = True, resetCamera = False):
        if not self.bBuiltPipelines :
            print("Not built pipelines")
            return

        # enable user interface interactor
        self.iren.Initialize()

        # Camera setup
        if resetCamera:
            self.ren.ResetCamera()

        # Render
        self.renWin.Render()

        if self.clipperPlaneWidget :
            self.clipperPlaneWidget.On()

        if interactive:
            self.iren.Start()

    def __repr__(self):
        return ''

class VtkViewerColouredNew(VtkViewerNew):
    """
    Visualiser that extends VtkViewer. Uses "flat" interpolation and introduces control over colours.

    :Keyword Arguments:
        * **materialVisOptions**: {"materialName": :class:`VisualisationOptions` or list or tuple, ...}
        * **interpolation** (str): see :class:`VtkViewer`
        * **defaultColour** (str): "random" or [r,g,b]

    :Examples:

    >>> vMaterialMap = VtkViewerColoured(materialVisOptions={"G4_WATER":[0,0,1]})
    >>> vRandom = VtkViewerColoured(defaultColour="random")
    >>> vColoured = VtkViewerColoured(defaultColour=[0.1,0.1,0.1])
    >>> vColourAlpha = VtkViewerColoured(defaultColour=[0.1,0.1,0.1,0.5])

    of use visualisation options instances

    >>> vo = pyg4ometry.visualisation.VisualisationOptions()
    >>> vo.colour = [0.1,1.0,0.5]
    >>> vo.alpha = 0.3
    >>> options = {'G4_WATER':vo}
    >>> vis = VtkViewerColoured(materialVisOptions=options)

    If the value in the materialVisOptions is a list or a tuple, it will be upgraded
    to a :class:`VisualisationOptions` instance.
    """

    def __init__(self, *args, defaultColour=None, materialVisOptions=None, **kwargs):
        kwargs["interpolation"] = kwargs.get("interpolation", "flat")
        super().__init__()

        self._defaultVis = _VisOptions()
        self._defaultVis.randomColour = defaultColour == "random"
        if type(defaultColour) is list:
            self._defaultVis.colour = defaultColour

        # loop over dictionary of material vis options - if value is list(rgba)
        # convert to vis options instance, make invisible if alpha is 0
        if materialVisOptions:
            for k, v in materialVisOptions.items():
                if type(v) is list or type(v) is tuple:
                    vi = _VisOptions()
                    vi.colour = v[:3]
                    if any([i > 1 for i in vi.colour]):
                        vi.colour = [i / 255.0 for i in vi.colour]
                    if len(v) > 3:
                        vi.alpha = v[3]
                        vi.visible = vi.alpha != 0
                    self.materialVisOptions[k] = vi
                else:
                    self.materialVisOptions[k] = v

    def _getDefaultVis(self, pv):
        return self._defaultVis

class VtkViewerColouredMaterialNew(VtkViewerColouredNew):
    """
    Extension of VtkViewerColoured that uses a default material dictionary for
    several common materials. Material colours are in defined Colour.py for many
    Geant4, FLUKA and BDSIM materials.
    """
    def __init__(self, *args, **kwargs):
        super().__init__(*args, materialVisOptions=_getPredefinedMaterialVisOptions(), **kwargs)

class MouseInteractorNamePhysicalVolume(_vtk.vtkInteractorStyleTrackballCamera):
    def __init__(self, renderer, vtkviewer):
        self.AddObserver("RightButtonPressEvent", self.rightButtonPressEvent)

        self.ren       = renderer
        self.vtkviewer = vtkviewer

        self.highLightActor = None
        self.highLightTextActor = None

    def removeHighLight(self):
        if self.highLightActor :
            self.ren.RemoveActor(self.highLightActor)
            self.ren.GetRenderWindow().Render()

    def removeHighLightText(self):
        if self.highLighTextActor :
            self.ren.RemoveActor(self.highLightTextActor)
            self.ren.GetRenderWindow().Render()

    def rightButtonPressEvent(self, obj, event):

        if self.highLightActor :
            self.ren.RemoveActor(self.highLightActor)

        clickPos = self.GetInteractor().GetEventPosition()
        print("clickPos> ",clickPos)

        picker = _vtk.vtkPropPicker()
        picker.Pick(clickPos[0], clickPos[1], 0, self.ren)
        actor = picker.GetActor()

        pointPicker = _vtk.vtkPointPicker()
        pointPicker.Pick(clickPos[0], clickPos[1], 0, self.ren)
        print("pointId>", pointPicker.GetPointId())

        cellPicker = _vtk.vtkCellPicker()
        cellPicker.SetPickClippingPlanes(False)
        cellPicker.Pick(clickPos[0], clickPos[1], 0, self.ren)
        actor = cellPicker.GetActor()

        # possible we don't hit an actor
        if actor is None :
            return

        map   = actor.GetMapper()
        self.inalgo = map.GetInputAlgorithm()


        if self.inalgo.GetClassName() == "vtkClipPolyData" :
            appPolyData = self.inalgo.GetInputAlgorithm()
        elif self.inalgo.GetClassName() == "vtkAppendPolyData" :
            appPolyData = self.inalgo
        else :
            appPolyData = self.inalgo.GetInputAlgorithm().GetInputAlgorithm().GetInputAlgorithm().GetInputAlgorithm().GetInputAlgorithm()

        print(self.inalgo.GetClassName(), appPolyData.GetClassName())

        point = self.inalgo.GetOutput().GetPoint(cellPicker.GetPointId())
        print("pointPos>",point)

        # loop over appendPolyData and find closest
        dmin = 1e99
        di   = -1
        pdmin  = None
        pdamin = None
        for ipd in range(0,appPolyData.GetNumberOfInputConnections(0),1) :
            pd = appPolyData.GetInput(ipd)              # polydata
            pda = appPolyData.GetInputAlgorithm(0,ipd)  # polydata algorithm
            pdd = _vtk.vtkImplicitPolyDataDistance()
            pdd.SetInput(pd)
            dist = pdd.EvaluateFunction(*point)
            if dist < dmin :
                di = ipd
                dmin = dist
                pdmin  = pd
                pdamin = pda

        lvName  = self.vtkviewer.pdNameDict[pdamin.GetInputAlgorithm().GetInput()]
        pvName  = self.vtkviewer.instanceNameDict[pdamin]
        pvTrans = pdamin.GetTransform()
        [mtra, tra] = _Convert.vtkTransformation2PyG4(pvTrans.GetConcatenatedTransform(0))
        globalExtent = pdmin.GetBounds()
        localExtent  = pdamin.GetInput().GetBounds()

        tba = _transformation.matrix2tbxyz(mtra)

        print("minimum pd>", di,dmin, lvName, pvName,tba,tra, localExtent, globalExtent)

        if self.highLightActor :
            self.ren.RemoveActor(self.highLightActor)

        highLightMapper = _vtk.vtkPolyDataMapper()
        highLightMapper.SetInputData(appPolyData.GetInput(di))

        self.highLightActor = _vtk.vtkActor()
        self.highLightActor.SetMapper(highLightMapper)
        self.highLightActor.GetProperty().SetColor(0,1,0)
        self.highLightActor.GetProperty().SetOpacity(0.5)

        self.ren.AddActor(self.highLightActor)

        if self.highLightTextActor :
            self.ren.RemoveActor(self.highLightTextActor)

        self.highLightTextActor = _vtk.vtkTextActor()
<<<<<<< HEAD
        self.highLightTextActor.GetTextProperty().SetFontSize(40)
=======
        self.highLightTextActor.GetTextProperty().SetFontSize(30);
>>>>>>> 2cbf1c84
        self.highLightTextActor.GetTextProperty().SetColor(0,0,0)
        self.highLightTextActor.SetInput("lv   : "+lvName+"\n"+
                                         "pv   : "+pvName+"\n"+
                                         "tbr  :"+str(["{:5.2f}".format(v) for v in tba]).strip("'")+"\n"+
                                         "tra  :"+str(["{:5.2f}".format(v) for v in tra]).strip("'")+"\n"+
                                         "local aabb :"+str(["{:5.2f}".format(v) for v in localExtent]).strip("'")+"\n"+
                                         "global aabb :"+str(["{:5.2f}".format(v) for v in globalExtent]).strip("'"))
        self.highLightTextActor.SetDisplayPosition(20, 30)
        self.ren.AddActor(self.highLightTextActor)

        # update rendering
        self.ren.GetRenderWindow().Render()<|MERGE_RESOLUTION|>--- conflicted
+++ resolved
@@ -372,7 +372,6 @@
             if not self.bClipper :
                 map.SetInputConnection(normFlt.GetOutputPort())
             else :
-                # cliFlt may not exist here... TBC
                 map.SetInputConnection(cliFlt.GetClippedOutputPort())
                 self.ren.GetActiveCamera().SetFocalPoint(0,0,0)
 
@@ -596,11 +595,7 @@
             self.ren.RemoveActor(self.highLightTextActor)
 
         self.highLightTextActor = _vtk.vtkTextActor()
-<<<<<<< HEAD
-        self.highLightTextActor.GetTextProperty().SetFontSize(40)
-=======
         self.highLightTextActor.GetTextProperty().SetFontSize(30);
->>>>>>> 2cbf1c84
         self.highLightTextActor.GetTextProperty().SetColor(0,0,0)
         self.highLightTextActor.SetInput("lv   : "+lvName+"\n"+
                                          "pv   : "+pvName+"\n"+
