import pyg4ometry as _pyg4ometry
import pyg4ometry.transformation as _trans
import pyg4ometry.geant4.solid as _solid
from   pyg4ometry.visualisation  import Mesh as _Mesh

import numpy as _np
import logging as _log
from collections import defaultdict as _defaultdict
import copy as _copy

class AssemblyVolume(object):
    """
    AssemblyVolume : similar to a logical volume but does not have a sense of
    shape, material or field
    :param name: of assembly volume
    :type name: str
    :param registry: 
    :type registry: 
    :param addRegistry: 
    :type addRegistry: bool
    """
    def __init__(self, name, registry=None, addRegistry=True) :
        super(AssemblyVolume, self).__init__()
        self.type            = "assembly"
        self.name            = name 
        self.daughterVolumes = []
        self._daughterVolumesDict = {}
        self.registry = registry
        if addRegistry:
            registry.addLogicalVolume(self)

        self.overlapChecked = False
            
    def __repr__(self):
        return 'Logical volume : '+self.name

    def add(self, physicalVolume):
        self.daughterVolumes.append(physicalVolume)
        self._daughterVolumesDict[physicalVolume.name] = physicalVolume

    def _getDaughterMeshesByName(self, name):
        pv = self._daughterVolumesDict[name]
        return self._getPVMeshes(pv)

    def _getDaughterMeshesByIndex(self, index):
        pv = self.daughterVolumes[index]
        return self._getPVMeshes(pv)

    def _getDaughterMeshes(self):
        """
        Get daughter meshes for overlap checking.
        return [daughterMesh,..],[daughterBoundingMesh,..][daughterName,...]
        """
        transformedMeshes = []
        transformedBoundingMeshes = []
        transformedMeshesNames = []
        for pv in self.daughterVolumes:
            tm,tbm,tmn = self._getPVMeshes(pv)
            transformedMeshes.extend(tm)
            transformedBoundingMeshes.extend(tbm)
            transformedMeshesNames.extend(tmn)

        return transformedMeshes, transformedBoundingMeshes, transformedMeshesNames

    def _getPVMeshes(self, pv):
        """
        Can technically return more than one mesh if the daughter is also an assembly.
        """
        transformedMeshes = []
        transformedBoundingMeshes = []
        transformedMeshesNames = []

        dlv = pv.logicalVolume
        if type(dlv) is AssemblyVolume:
            m, bm, nm = dlv._getDaughterMeshes()
            nm = [self.name + "_" + pv.name + "_" + n for n in nm]
        else:
            # assume type is LogicalVolume
            m  = [dlv.mesh.localmesh.clone()]
            bm = [dlv.mesh.localboundingmesh.clone()]
            nm = [self.name + "_" + pv.name]

        aa = _trans.tbxyz2axisangle(pv.rotation.eval())
        s = None
        if pv.scale:
            s = pv.scale.eval()
        t = pv.position.eval()
        for mesh, boundingmesh, name in zip(m, bm, nm):
            # rotate
            mesh.rotate(aa[0], _trans.rad2deg(aa[1]))
            boundingmesh.rotate(aa[0], _trans.rad2deg(aa[1]))

            # scale
            if s:
                mesh.scale(s)
                boundingmesh.scale(s)

                if s[0] * s[1] * s[2] == 1:
                    pass
                elif s[0] * s[1] * s[2] == -1:
                    mesh = mesh.inverse()
                    boundingmesh.inverse()

            # translate
            mesh.translate(t)
            boundingmesh.translate(t)

            transformedMeshes.append(mesh)
            transformedBoundingMeshes.append(boundingmesh)
            transformedMeshesNames.append(name)

        return transformedMeshes, transformedBoundingMeshes, transformedMeshesNames

    def _getPhysicalDaughterMesh(self, pv, warn=True):
        """
        Return a (cloned from the lv) mesh of a given pv with rotation,scale,
        translation evaluated.
        """
        # cannot currently deal with replica, division and parametrised
        if pv.type != "placement":
            if warn:
                print("Cannot generate specific daughter mesh for replica, division, parameterised")
            return None
        if pv.logicalVolume.type == "assembly":
            mesh = pv.logicalVolume.getAABBMesh()
        else:
            mesh = pv.logicalVolume.mesh.localmesh.clone()

        # rotate
        aa = _trans.tbxyz2axisangle(pv.rotation.eval())
        mesh.rotate(aa[0], _trans.rad2deg(aa[1]))

        # scale
        if pv.scale:
            s = pv.scale.eval()
            mesh.scale(s)

            if s[0] * s[1] * s[2] == 1:
                pass
            elif s[0] * s[1] * s[2] == -1:
                mesh = mesh.inverse()

        # translate
        t = pv.position.eval()
        mesh.translate(t)
        return mesh

    def clipGeometry(self, newSolid, rotation = (0,0,0), position=(0,0,0), runit="rad", punit="mm", replace=False, depth=0,
                     solidUsageCount = _defaultdict(int),
                     lvUsageCount    = _defaultdict(int)):

        """
        Clip the geometry to newSolid, placed with rotation and position.
        """

        # increment the recursion depth
        depth += 1

        clipMesh = _Mesh(newSolid).localmesh

        outside =[]
        intersections = []
        inside = []

        intersectionsPV = []
        insidePV = []

        for pv in self.daughterVolumes:
            pvmesh      = self._getPhysicalDaughterMesh(pv)

            pvInterMesh = pvmesh.intersect(clipMesh)
            pvDiffMesh  = pvmesh.subtract(pvInterMesh)

            # print(i,pvmesh.vertexCount(),pvInterMesh.vertexCount(), pvInterMesh.hash(), pvmesh.hash())
            # check intersection mesh (completely outside, intersects, completely inside)
            if pvInterMesh.isNull() :
                # print(i,pv.position.eval(),pvmesh.vertexCount(),pvInterMesh.vertexCount(), pvInterMesh.hash(), pvmesh.hash(),"pv solid is outside")
                outside.append(pvmesh)
            elif not pvInterMesh.isNull() : # intersection of new solid and existing solid
                # print(i,pv.position.eval(),pvmesh.vertexCount(),pvInterMesh.vertexCount(), pvInterMesh.hash(), pvmesh.hash(),"pv solid is intersecting")
                intersections.append(pvInterMesh)
                intersectionsPV.append(pv)
                if pvDiffMesh.isNull()  : # completely inside
                    # print(i,pv.position.eval(),pvmesh.vertexCount(),pvInterMesh.vertexCount(), pvInterMesh.hash(), pvmesh.hash(),"pv solid is inside")
                    inside.append(pvmesh)
                    insidePV.append(pv)


        self.daughterVolumes = insidePV
        self._daughterVolumesDict = {pvi.name:pvi for pvi in insidePV}

        for pvi in intersectionsPV :
            mat      = _trans.tbxyz2matrix(rotation)
            matInv    = _np.linalg.inv(mat)
            matPV    = _trans.tbxyz2matrix(pvi.rotation.eval())
            matPVInv = _np.linalg.inv(matPV)

            newRotation = _trans.matrix2tbxyz(mat.dot(matPVInv))
            newPosition = list(matPV.dot(pvi.position.eval()) + position)

            lvUsageCount[pvi.name] += 1
            pvNewName = pvi.name + "_n_" + str(lvUsageCount[pvi.name])

            if pvi.logicalVolume.type == "assembly" :
                lvNew = _pyg4ometry.geant4.AssemblyVolume(pvNewName,pvi.logicalVolume.registry)
            else :
                lvNew = _pyg4ometry.geant4.LogicalVolume(pvi.logicalVolume.solid,
                                                         pvi.logicalVolume.material,
                                                         pvNewName,
                                                         pvi.logicalVolume.registry)
            for dv in pvi.logicalVolume.daughterVolumes :
                lvNew.daughterVolumes.append(_copy.copy(dv))

            lvNew.clipGeometry(newSolid,newRotation,newPosition, runit, punit, True, depth, lvUsageCount, solidUsageCount)

            pvi.logicalVolume = lvNew
            self.daughterVolumes.append(pvi)
            self._daughterVolumesDict[pvi.name] = pvi


        return

    def extent(self, includeBoundingSolid=True) :
        _log.info('AssemblyVolume.extent> %s ' % (self.name))

        vMin = [1e99,1e99,1e99]
        vMax = [-1e99,-1e99,-1e99]

        for dv in self.daughterVolumes:
            [vMinDaughter, vMaxDaughter] = dv.extent()

            if vMaxDaughter[0] > vMax[0]:
                vMax[0] = vMaxDaughter[0]
            if vMaxDaughter[1] > vMax[1]:
                vMax[1] = vMaxDaughter[1]
            if vMaxDaughter[2] > vMax[2]:
                vMax[2] = vMaxDaughter[2]

            if vMinDaughter[0] < vMin[0]:
                vMin[0] = vMinDaughter[0]
            if vMinDaughter[1] < vMin[1]:
                vMin[1] = vMinDaughter[1]
            if vMinDaughter[2] < vMin[2]:
                vMin[2] = vMinDaughter[2]

        return [vMin, vMax]

    def getAABBMesh(self):
        '''return CSG.core (symmetric around the origin) axis aligned bounding box mesh'''
        extent = self.extent()

        x = max(abs(extent[0][0]),extent[1][0])
        y = max(abs(extent[0][1]),extent[1][1])
        z = max(abs(extent[0][2]),extent[1][2])

        bs = _solid.Box(self.name+"_aabb",x,y,z,self.registry,"mm",False)

        bm = _Mesh(bs)

        return bm.localmesh

<<<<<<< HEAD
    def logicalVolume(self, material = "G4_Galactic", solidName = "worldSolid"):
        """
        Return an logical volume of this this assembly volume, in effect
        adding a cuboid solid and material of this logical volume, retaining
        all of the relative daughter placements.
        """

        import pyg4ometry.geant4.LogicalVolume as _LogicalVolume


        extent = self.extent(True)

        # create world box
        solid = _pyg4ometry.geant4.solid.Box("worldSolid",
                           2.1 * max([abs(extent[1][0]),abs(extent[0][0])]),
                           2.1 * max([abs(extent[1][1]),abs(extent[0][1])]),
                           2.1 * max([abs(extent[1][2]),abs(extent[0][2])]),
                           self.registry, "mm")

        lv = _LogicalVolume(solid, material,"logical_"+self.name, self.registry )

        for dv in self.daughterVolumes:
            lv.add(dv)

        return lv

    def makeWorldVolume(self, material = "G4_Galactic"):

        wl = self.logicalVolume(material, "worldSolid")

        self.registry.setWorld(wl.name)

        return wl
=======
    def dumpStructure(self, depth=0):
        print(depth*"-"+self.name+" (lv)")

        for d in self.daughterVolumes :
            print(2*depth*"-"+d.name+" (pv)")
            d.logicalVolume.dumpStructure(depth+2)
>>>>>>> 91d52fc7
<|MERGE_RESOLUTION|>--- conflicted
+++ resolved
@@ -259,7 +259,6 @@
 
         return bm.localmesh
 
-<<<<<<< HEAD
     def logicalVolume(self, material = "G4_Galactic", solidName = "worldSolid"):
         """
         Return an logical volume of this this assembly volume, in effect
@@ -293,11 +292,9 @@
         self.registry.setWorld(wl.name)
 
         return wl
-=======
     def dumpStructure(self, depth=0):
         print(depth*"-"+self.name+" (lv)")
 
         for d in self.daughterVolumes :
             print(2*depth*"-"+d.name+" (pv)")
-            d.logicalVolume.dumpStructure(depth+2)
->>>>>>> 91d52fc7
+            d.logicalVolume.dumpStructure(depth+2)