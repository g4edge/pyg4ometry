#include <vector>

#include <pybind11/pybind11.h>
#include <pybind11/pytypes.h>
#include <pybind11/stl.h>
namespace py = pybind11;

#include <CGAL/Exact_predicates_exact_constructions_kernel.h>
#include <CGAL/Exact_predicates_inexact_constructions_kernel.h>
#include <CGAL/Surface_mesh.h>

typedef CGAL::Exact_predicates_inexact_constructions_kernel Kernel_EPICK;
typedef Kernel_EPICK::Point_3 Point_3_EPICK;
typedef Kernel_EPICK::Vector_3 Vector_3_EPICK;
typedef CGAL::Surface_mesh<Kernel_EPICK::Point_3> Surface_mesh_EPICK;

typedef CGAL::Exact_predicates_exact_constructions_kernel Kernel_EPECK;
typedef Kernel_EPECK::Point_3 Point_3_EPECK;
typedef Kernel_EPECK::Vector_3 Vector_3_EPECK;
typedef CGAL::Surface_mesh<Kernel_EPECK::Point_3> Surface_mesh_EPECK;

#include "geom.h"

#define PYBIND11_DETAILED_ERROR_MESSAGES

namespace std {
inline void hash_combine(std::size_t) {}

template <typename T, typename... Rest>
inline void hash_combine(std::size_t &seed, const T &v, Rest... rest) {
  std::hash<T> hasher;
  seed ^= hasher(v) + 0x9e3779b9 + (seed << 6) + (seed >> 2);
  std::hash_combine(seed, rest...);
}

template <> struct hash<Surface_mesh_EPICK> {
  std::size_t operator()(const Surface_mesh_EPICK &sm) const {
    using std::hash;
    using std::size_t;

    std::size_t h = 0;

    // loop over vertices
    Surface_mesh_EPICK::Point p;
    for (Surface_mesh_EPICK::Vertex_index vd : sm.vertices()) {
      p = sm.point(vd);
      std::hash_combine(h, std::hash<double>()(CGAL::to_double(p.x())));
      std::hash_combine(h, std::hash<double>()(CGAL::to_double(p.y())));
      std::hash_combine(h, std::hash<double>()(CGAL::to_double(p.z())));
    }

    // loop over faces
    /*
    for(Surface_mesh::Face_index fd : sm->faces()) {
      for(Surface_mesh::Halfedge_index hd :
    CGAL::halfedges_around_face(sm->halfedge(fd),*sm)) {
        // std::hash_combine(h,std::hash<int>()((int)sm->source(hd)));
      }
    }
    */

    return h;
  }
};
} // namespace std

py::list *toVerticesAndPolygons(Surface_mesh_EPICK &sm) {
  py::list *verts = new py::list();
  py::list *polys = new py::list();

  Point_3_EPICK p;
  for (Surface_mesh_EPICK::Vertex_index vd : sm.vertices()) {
    py::list *v = new py::list();
    p = sm.point(vd);
    v->append(CGAL::to_double(p.x()));
    v->append(CGAL::to_double(p.y()));
    v->append(CGAL::to_double(p.z()));
    verts->append(v);
  }

  int iCount = 0;
  for (Surface_mesh_EPICK::Face_index fd : sm.faces()) {
    py::list *p = new py::list();
    for (Surface_mesh_EPICK::Halfedge_index hd :
         CGAL::halfedges_around_face(sm.halfedge(fd), sm)) {
      p->append((int)sm.source(hd));
    }
    polys->append(p);
    ++iCount;
  }

  py::list *ret = new py::list();
  ret->append(verts);
  ret->append(polys);
  ret->append(iCount);

  return ret;
}

void toCGALSurfaceMesh(Surface_mesh_EPICK &sm, py::list &polygons) {

  std::vector<Vector> verts;
  std::vector<std::vector<unsigned int>> polys;

  /////////////////////////////////////////////////////////////
  std::hash<std::string> hash;
  std::map<size_t, unsigned int> vertexIndexMap;

  unsigned int count = 0;

  double offset = 1.234567890; // gives unique key

  for (auto polyHandle : polygons) {
    Polygon *poly = polyHandle.cast<Polygon *>();

    std::vector<unsigned int> cell;
    for (auto vertHandle : poly->vertices()) {
      Vertex *vert = vertHandle.cast<Vertex *>();

      // coordinates of vertex
      double x = vert->pos().x();
      double y = vert->pos().y();
      double z = vert->pos().z();

      // sign of 0
      if (fabs(x) < 1e-11)
        x = 0;
      if (fabs(y) < 1e-11)
        y = 0;
      if (fabs(z) < 1e-11)
        z = 0;

      // create "unique" hash
      std::ostringstream sstream;
      sstream.precision(11);
      sstream << std::fixed;
      sstream << x + offset << " " << y + offset << " " << z + offset;
      size_t posHash = hash(sstream.str());

      // check if not in in map
      if (vertexIndexMap.find(posHash) == vertexIndexMap.end()) {
        vertexIndexMap.insert(
            std::pair<size_t, unsigned int>(posHash, verts.size()));
        verts.push_back(vert->pos());
      }

      cell.push_back(vertexIndexMap.find(posHash)->second);
      count++;
    }
    polys.push_back(cell);
  }

  for (auto v : verts) {
    sm.add_vertex(Point_3_EPICK(v._x, v._y, v._z));
  }

  for (auto f : polys) {

    if (f.size() == 3) {
      sm.add_face(Surface_mesh_EPICK::Vertex_index((size_t)f[0]),
                  Surface_mesh_EPICK::Vertex_index((size_t)f[1]),
                  Surface_mesh_EPICK::Vertex_index((size_t)f[2]));
    } else if (f.size() == 4) {
      sm.add_face(Surface_mesh_EPICK::Vertex_index((size_t)f[0]),
                  Surface_mesh_EPICK::Vertex_index((size_t)f[1]),
                  Surface_mesh_EPICK::Vertex_index((size_t)f[2]),
                  Surface_mesh_EPICK::Vertex_index((size_t)f[3]));
    }
    // TODO
    // else {
    //  sm.add_face(f);
    //}
  }
}

py::list *toVerticesAndPolygons(Surface_mesh_EPECK &sm) {
  py::list *verts = new py::list();
  py::list *polys = new py::list();

  Point_3_EPECK p;
  for (Surface_mesh_EPECK::Vertex_index vd : sm.vertices()) {
    py::list *v = new py::list();
    p = sm.point(vd);
    v->append(CGAL::to_double(p.x()));
    v->append(CGAL::to_double(p.y()));
    v->append(CGAL::to_double(p.z()));
    verts->append(v);
  }

  int iCount = 0;
  for (Surface_mesh_EPECK::Face_index fd : sm.faces()) {
    py::list *p = new py::list();
    for (Surface_mesh_EPECK::Halfedge_index hd :
         CGAL::halfedges_around_face(sm.halfedge(fd), sm)) {
      p->append((int)sm.source(hd));
    }
    polys->append(p);
    ++iCount;
  }

  py::list *ret = new py::list();
  ret->append(verts);
  ret->append(polys);
  ret->append(iCount);

  return ret;
}

void toCGALSurfaceMesh(Surface_mesh_EPECK &sm, py::list &polygons) {

  std::vector<Vector> verts;
  std::vector<std::vector<unsigned int>> polys;

  /////////////////////////////////////////////////////////////
  std::hash<std::string> hash;
  std::map<size_t, unsigned int> vertexIndexMap;

  unsigned int count = 0;

  double offset = 1.234567890; // gives unique key

  for (auto polyHandle : polygons) {
    Polygon *poly = polyHandle.cast<Polygon *>();

    std::vector<unsigned int> cell;
    for (auto vertHandle : poly->vertices()) {
      Vertex *vert = vertHandle.cast<Vertex *>();

      // coordinates of vertex
      double x = vert->pos().x();
      double y = vert->pos().y();
      double z = vert->pos().z();

      // sign of 0
      if (fabs(x) < 1e-11)
        x = 0;
      if (fabs(y) < 1e-11)
        y = 0;
      if (fabs(z) < 1e-11)
        z = 0;

      // create "unique" hash
      std::ostringstream sstream;
      sstream.precision(11);
      sstream << std::fixed;
      sstream << x + offset << " " << y + offset << " " << z + offset;
      size_t posHash = hash(sstream.str());

      // check if not in in map
      if (vertexIndexMap.find(posHash) == vertexIndexMap.end()) {
        vertexIndexMap.insert(
            std::pair<size_t, unsigned int>(posHash, verts.size()));
        verts.push_back(vert->pos());
      }

      cell.push_back(vertexIndexMap.find(posHash)->second);
      count++;
    }
    polys.push_back(cell);
  }

  for (auto v : verts) {
    sm.add_vertex(Point_3_EPECK(v._x, v._y, v._z));
  }

  for (auto f : polys) {

    if (f.size() == 3) {
      sm.add_face(Surface_mesh_EPECK::Vertex_index((size_t)f[0]),
                  Surface_mesh_EPECK::Vertex_index((size_t)f[1]),
                  Surface_mesh_EPECK::Vertex_index((size_t)f[2]));
    } else if (f.size() == 4) {
      sm.add_face(Surface_mesh_EPECK::Vertex_index((size_t)f[0]),
                  Surface_mesh_EPECK::Vertex_index((size_t)f[1]),
                  Surface_mesh_EPECK::Vertex_index((size_t)f[2]),
                  Surface_mesh_EPECK::Vertex_index((size_t)f[3]));
    }
    // TODO
    // else {
    //  sm.add_face(f);
    //}
  }
}

PYBIND11_MODULE(Surface_mesh, m) {
  py::class_<Surface_mesh_EPICK::Vertex_index>(m, "Vertex_index")
      .def(py::init<>())
      .def("size_t", [](Surface_mesh_EPICK::Vertex_index &fi) {
        return (std::size_t)fi;
      });
  py::class_<Surface_mesh_EPICK::Face_index>(m, "Face_index")
      .def(py::init<>())
      .def("size_t",
           [](Surface_mesh_EPICK::Face_index &fi) { return (std::size_t)fi; });
  py::class_<Surface_mesh_EPICK::Halfedge_index>(m, "Halfedge_index")
      .def(py::init<>())
      .def("size_t", [](Surface_mesh_EPICK::Halfedge_index &fi) {
        return (std::size_t)fi;
      });
  py::class_<Surface_mesh_EPICK::Edge_index>(m, "Edge_index")
      .def(py::init<>())
      .def("size_t",
           [](Surface_mesh_EPICK::Edge_index &fi) { return (std::size_t)fi; });

  py::class_<Surface_mesh_EPICK>(m, "Surface_mesh_EPICK")
      .def(py::init<>())

      /* Not part of the CGAL API */
      .def("clone",
           [](Surface_mesh_EPICK &sm) { return Surface_mesh_EPICK(sm); })
      .def("hash",
           [](Surface_mesh_EPICK &sm) {
             return std::hash<Surface_mesh_EPICK>{}(sm);
           })

      /* Adding Vertices, Edges, and Faces */
      .def("add_vertex", [](Surface_mesh_EPICK &sm) { return sm.add_vertex(); })
      .def("add_vertex", [](Surface_mesh_EPICK &sm,
                            Point_3_EPICK &p) { return sm.add_vertex(p); })
      .def("add_edge", [](Surface_mesh_EPICK &sm) { return sm.add_edge(); })
      .def("add_edge",
           [](Surface_mesh_EPICK &sm, Surface_mesh_EPICK::Vertex_index &v0,
              Surface_mesh_EPICK::Vertex_index &v1) {
             return sm.add_edge(v0, v1);
           })
      .def("add_face", [](Surface_mesh_EPICK &sm) { sm.add_face(); })
      // TODO
      //.def("add_face",[](Surface_mesh &sm, Range vertices)
      //{sm.add_face(vertices);})
      .def("add_face",
           [](Surface_mesh_EPICK &sm, Surface_mesh_EPICK::Vertex_index &v0,
              Surface_mesh_EPICK::Vertex_index &v1,
              Surface_mesh_EPICK::Vertex_index &v2) {
             return sm.add_face(v0, v1, v2);
           })
      .def("add_face",
           [](Surface_mesh_EPICK &sm, Surface_mesh_EPICK::Vertex_index &v0,
              Surface_mesh_EPICK::Vertex_index &v1,
              Surface_mesh_EPICK::Vertex_index &v2,
              Surface_mesh_EPICK::Vertex_index &v3) {
             return sm.add_face(v0, v1, v2, v3);
           })

      /* Low level connectivity */
      .def("target", &Surface_mesh_EPICK::target)

      /* Memory management */
      .def("number_of_vertices",
           [](Surface_mesh_EPICK &sm) { return sm.number_of_vertices(); })
      .def("number_of_halfedges",
           [](Surface_mesh_EPICK &sm) { return sm.number_of_halfedges(); })
      .def("number_of_edges",
           [](Surface_mesh_EPICK &sm) { return sm.number_of_edges(); })
      .def("number_of_faces",
           [](Surface_mesh_EPICK &sm) { return sm.number_of_faces(); })
      .def("is_empty", [](Surface_mesh_EPICK &sm) { return sm.is_empty(); })
      // TODO CGAL version
      .def("clear_without_removing_property_maps",
           [](Surface_mesh_EPICK &sm) {
             sm.clear_without_removing_property_maps();
           })
      .def("clear", [](Surface_mesh_EPICK &sm) { sm.clear(); });

  /* Validity checks */

  m.def("toCGALSurfaceMesh", [](Surface_mesh_EPICK &sm, py::list &polygons) {
    toCGALSurfaceMesh(sm, polygons);
  });
  m.def("toVerticesAndPolygons",
        [](Surface_mesh_EPICK &sm) { return toVerticesAndPolygons(sm); });

  py::class_<Surface_mesh_EPECK>(m, "Surface_mesh_EPECK")
      .def(py::init<>())

      /* Not part of the CGAL API */
      .def("clone",
           [](Surface_mesh_EPECK &sm) { return Surface_mesh_EPECK(sm); })
      //.def("hash",[](Surface_mesh_EPECK &sm) {return
      // std::hash<Surface_mesh_EPECK>{}(sm);})

      /* Adding Vertices, Edges, and Faces */
      .def("add_vertex", [](Surface_mesh_EPECK &sm) { return sm.add_vertex(); })
      .def("add_vertex", [](Surface_mesh_EPECK &sm,
                            Point_3_EPECK &p) { return sm.add_vertex(p); })
      .def("add_edge", [](Surface_mesh_EPECK &sm) { return sm.add_edge(); })
      .def("add_edge",
           [](Surface_mesh_EPECK &sm, Surface_mesh_EPECK::Vertex_index &v0,
              Surface_mesh_EPECK::Vertex_index &v1) {
             return sm.add_edge(v0, v1);
           })
      .def("add_face", [](Surface_mesh_EPECK &sm) { sm.add_face(); })
      // TODO
      //.def("add_face",[](Surface_mesh &sm, Range vertices)
      //{sm.add_face(vertices);})
      .def("add_face",
           [](Surface_mesh_EPECK &sm, Surface_mesh_EPECK::Vertex_index &v0,
              Surface_mesh_EPECK::Vertex_index &v1,
              Surface_mesh_EPECK::Vertex_index &v2) {
             return sm.add_face(v0, v1, v2);
           })
      .def("add_face",
           [](Surface_mesh_EPECK &sm, Surface_mesh_EPECK::Vertex_index &v0,
              Surface_mesh_EPECK::Vertex_index &v1,
              Surface_mesh_EPECK::Vertex_index &v2,
              Surface_mesh_EPECK::Vertex_index &v3) {
             return sm.add_face(v0, v1, v2, v3);
           })

      /* Range types */
      .def(
          "vertices",
          [](Surface_mesh_EPECK &sm) {
            return py::make_iterator(boost::begin(sm.vertices()),
                                     boost::end(sm.vertices()));
          },
          py::keep_alive<0, 1>())
      .def(
          "halfedges",
          [](Surface_mesh_EPECK &sm) {
            return py::make_iterator(boost::begin(sm.halfedges()),
                                     boost::end(sm.halfedges()));
          },
          py::keep_alive<0, 1>())
      .def(
          "edges",
          [](Surface_mesh_EPECK &sm) {
            return py::make_iterator(boost::begin(sm.edges()),
                                     boost::end(sm.edges()));
          },
          py::keep_alive<0, 1>())
      .def(
          "faces",
          [](Surface_mesh_EPECK &sm) {
            return py::make_iterator(boost::begin(sm.faces()),
                                     boost::end(sm.faces()));
          },
          py::keep_alive<0, 1>())

      /* Low-Level Removal Functions */

      /* Memory management */

      /* Garbage collection */

      /* Validity checks */

      /* Low level connectivity */
      .def("target", &Surface_mesh_EPECK::target)
      .def("face", &Surface_mesh_EPECK::face)
      .def("next", &Surface_mesh_EPECK::next)
      .def("prev", &Surface_mesh_EPECK::prev)
      .def("halfedge",
<<<<<<< HEAD
           [](Surface_mesh_EPECK &sm, Surface_mesh_EPECK::Vertex_index &vi) {
             auto he = sm.halfedge(vi);
             return he;
           })
      .def("halfedge",
           [](Surface_mesh_EPECK &sm, Surface_mesh_EPECK::Face_index &fi) {
             auto he = sm.halfedge(fi);
             return he;
=======
           [](Surface_mesh_EPECK &sm, Surface_mesh_EPECK::Vertex_index *vi) {
             return sm.halfedge(*vi);
           })
      .def("halfedge",
           [](Surface_mesh_EPECK &sm, Surface_mesh_EPECK::Face_index *fi) {
             return sm.halfedge(*fi);
>>>>>>> 6f78c1a3
           })
      .def("halfedge",
           [](Surface_mesh_EPECK &sm, Surface_mesh_EPECK::Face_index &fi,
              Surface_mesh_EPECK::Halfedge_index &he) { he = sm.halfedge(fi); })
      .def("opposite", &Surface_mesh_EPECK::opposite)

      /* Switching between edges and half edges */

      /* Low level connectivity convenience functions */
      .def("source", &Surface_mesh_EPECK::source)
      .def("next_around_target", &Surface_mesh_EPECK::next_around_target)
      .def("prev_around_target", &Surface_mesh_EPECK::prev_around_target)
      .def("next_around_source", &Surface_mesh_EPECK::next_around_source)
      .def("prev_around_source", &Surface_mesh_EPECK::prev_around_source)
      .def("vertex", &Surface_mesh_EPECK::vertex)
      .def("halfedge",
           [](Surface_mesh_EPECK &sm, Surface_mesh_EPECK::Vertex_index &source,
              Surface_mesh_EPECK::Vertex_index &target) {
             return sm.halfedge(source, target);
           })

      /* Memory management */
      .def("number_of_vertices",
           [](Surface_mesh_EPECK &sm) { return sm.number_of_vertices(); })
      .def("number_of_halfedges",
           [](Surface_mesh_EPECK &sm) { return sm.number_of_halfedges(); })
      .def("number_of_edges",
           [](Surface_mesh_EPECK &sm) { return sm.number_of_edges(); })
      .def("number_of_faces",
           [](Surface_mesh_EPECK &sm) { return sm.number_of_faces(); })
      .def("is_empty", [](Surface_mesh_EPECK &sm) { return sm.is_empty(); })
      // TODO CGAL version
      .def("clear_without_removing_property_maps",
           [](Surface_mesh_EPECK &sm) {
             sm.clear_without_removing_property_maps();
           })
      .def("clear", [](Surface_mesh_EPECK &sm) { sm.clear(); })

      /* Degree functions */

      /* Borders */

      /* Property handling */
      .def("point",
           [](Surface_mesh_EPECK &sm, Surface_mesh_EPECK::Vertex_index &vi) {
             return sm.point(vi);
           });

  m.def("toCGALSurfaceMesh", [](Surface_mesh_EPECK &sm, py::list &polygons) {
    toCGALSurfaceMesh(sm, polygons);
  });
  m.def("toVerticesAndPolygons",
        [](Surface_mesh_EPECK &sm) { return toVerticesAndPolygons(sm); });
}<|MERGE_RESOLUTION|>--- conflicted
+++ resolved
@@ -20,8 +20,6 @@
 typedef CGAL::Surface_mesh<Kernel_EPECK::Point_3> Surface_mesh_EPECK;
 
 #include "geom.h"
-
-#define PYBIND11_DETAILED_ERROR_MESSAGES
 
 namespace std {
 inline void hash_combine(std::size_t) {}
@@ -450,7 +448,6 @@
       .def("next", &Surface_mesh_EPECK::next)
       .def("prev", &Surface_mesh_EPECK::prev)
       .def("halfedge",
-<<<<<<< HEAD
            [](Surface_mesh_EPECK &sm, Surface_mesh_EPECK::Vertex_index &vi) {
              auto he = sm.halfedge(vi);
              return he;
@@ -459,14 +456,6 @@
            [](Surface_mesh_EPECK &sm, Surface_mesh_EPECK::Face_index &fi) {
              auto he = sm.halfedge(fi);
              return he;
-=======
-           [](Surface_mesh_EPECK &sm, Surface_mesh_EPECK::Vertex_index *vi) {
-             return sm.halfedge(*vi);
-           })
-      .def("halfedge",
-           [](Surface_mesh_EPECK &sm, Surface_mesh_EPECK::Face_index *fi) {
-             return sm.halfedge(*fi);
->>>>>>> 6f78c1a3
            })
       .def("halfedge",
            [](Surface_mesh_EPECK &sm, Surface_mesh_EPECK::Face_index &fi,
