import sys
from optparse import OptionParser
import pyg4ometry as _pyg4
import numpy as _np


def _loadFile(fileName):
    if fileName.find(".gdml") != -1:
        r = _pyg4.gdml.Reader(fileName)
        reg = r.getRegistry()
        wl = reg.getWorldVolume()
    elif fileName.find(".root") != -1:
        r = _pyg4.io.ROOTTGeo.Reader(fileName)
        reg = r.getRegistry()
        wl = reg.getWorldVolume()
    elif fileName.find(".inp") != -1:
        r = _pyg4.fluka.Reader(fileName)
        reg = _pyg4.convert.fluka2Geant4(r.getRegistry())
        wl = reg.getWorldVolume()
    elif fileName.find(".stl") != -1:
        reg = _pyg4.geant4.Registry()
        r = _pyg4.stl.Reader(fileName, registry=reg)
        s = r.getSolid()

        stl_log = _pyg4.geant4.LogicalVolume(s, "G4_Ag", "stl_log", reg)
        stl_ext = _np.array(stl_log.extent(True))
        stl_dext = stl_ext[1] - stl_ext[0]
        stl_cext = (stl_ext[1] + stl_ext[0]) / 2

        ws = _pyg4.geant4.solid.Box("ws", stl_dext[0], stl_dext[1], stl_dext[2], reg)
        wl = _pyg4.geant4.LogicalVolume(ws, "G4_Galactic", "wl", reg)
        stl_phy = _pyg4.geant4.PhysicalVolume(
            [0, 0, 0], list(-stl_cext), stl_log, "stl_phy", wl, reg
        )

        reg.setWorld(wl)
    elif fileName.find(".stp") != -1:
        pass

    return reg, wl


def _writeFile(fileName, reg):
    if fileName.find(".gdml") != -1:
        ow = _pyg4.gdml.Writer(fileName)
        ow.addDetector(reg)
        ow.write(fileName)
    elif fileName.find(".inp") != -1:
        freg = _pyg4.convert.geant4Reg2FlukaReg(reg)
        ow = _pyg4.fluka.Writer()
        ow.addDetector(freg)
        ow.write(fileName)
    elif fileName.find(".usd") != -1:
        pass


def _parseStrMultipletAsFloat(strTriplet):
    return list(map(float, strTriplet.split(",")))


def _parseStrPythonAsSolid(reg, strPython):
    locals = {}
    solid = exec(
        "s = _pyg4.geant4.solid." + strPython,
        {"reg": reg, "_pyg4": _pyg4, "_np": _np},
        locals,
    )

    # get solid name
    # solidName = str(strPython.split("(")[1].split(",")[0]).replace("'", "")
    return locals["s"]


def _parseStrPythonAsDict(strPython):
    locals = {}
    exec("d= " + strPython, globals(), locals)
    return locals["d"]


def _printCitation():
    s = "S.D. Walker, A. Abramov, L.J. Nevay, W. Shields, S.T. Boogert,\n"
    s += "pyg4ometry: A Python library for the creation of Monte Carlo radiation\n"
    s += "transport physical geometries, Computer Physics Communications **272** 108228 (2022)."
    print(s)
    print("Bibtex entry:")
    s = "@article{Boogert:2020cmn,\n"
    s += '    author = "Boogert, Stewart and Abramov, Andrey and Nevay, Laurence and Shields, William and Walker, Stuart",\n'
    s += '    title = "{Pyg4ometry: A Python library for the creation of Monte Carlo radiation transport physical geometries}",\n'
    s += '    eprint = "2010.01109",\n'
    s += '    archivePrefix = "arXiv",\n'
    s += '    primaryClass = "physics.comp-ph",\n'
    s += '    doi = "10.1016/j.cpc.2021.108228",\n'
    s += '    journal = "Comput. Phys. Commun.",\n'
    s += '    volume = "272",\n'
    s += '    pages = "108228",\n'
    s += '    year = "2022"\n'
    s += "}"
    print(s)


def cli(
    inputFileName=None,
    view=False,
    bounding=False,
    checkOverlaps=False,
    analysis=False,
    nullMeshException=False,
    compareFileName=None,
    appendFileName=None,
    lvName=None,
    info=None,
    exchangeLvName=None,
    clip=None,
    solid=None,
    translation=None,
    rotation=None,
    materials=None,
    outputFileName=None,
    planeCutterData=None,
    planeCutterOutputFileName=None,
    featureData=None,
    featureDataOutputFileName=None,
    gltfScale=None,
    verbose=None,
):
    print("pyg4 - command line interface")

    # switch on file type
    if not inputFileName:
        print("pyg4> need input file name")

    try:
        open(inputFileName)
    except FileNotFoundError:
        print("pyg4> input file not found")
        return

    if nullMeshException:
        _pyg4.config.meshingNullException = not nullMeshException

    reg, wl = _loadFile(inputFileName)

    # extract lv in new registry etc
    if lvName is not None:
        lv = reg.logicalVolumeDict[lvName]
        reg1 = _pyg4.geant4.Registry()
        reg1.addVolumeRecursive(lv)
        reg = reg1
        reg.setWorld(lv)
        lw = reg.getWorldVolume()

    if bounding:
        bbExtent = _np.array(wl.extent())
        bbDExtent = bbExtent[1] - bbExtent[0]
        bbCentre = bbExtent[0] + bbExtent[1]

        print("pyg4> extent        ", bbExtent)
        print("pyg4> extent size   ", bbDExtent)
        print("pyg4> extent centre ", bbCentre)

    if info:
        if info == "reg":
            print("pyg4> registry defines")
            print(list(reg.defineDict.keys()))
            print("pyg4> registry materials")
            print(list(reg.materialDict.keys()))
            print("pyg4> registry solids")
            print(list(reg.solidDict.keys()))
            print("pyg4> registry logical volumes")
            print(list(reg.logicalVolumeDict.keys()))
            print("pyg4> registry assembly volumes")
            print(list(reg.assemblyVolumeDict.keys()))
            print("pyg4> registry physical volumes")
            print(list(reg.physicalVolumeDict.keys()))
            print("pyg4> registry optical surfaces")
            print(list(reg.surfaceDict.keys()))
        elif info == "tree":
            _pyg4.geant4.DumpGeometryStructureTree(wl, 0)
        elif info == "instances":
            print("pyg4> Not yet implemented")

    if checkOverlaps:
        print("pyg4> checkoverlaps")
        wl.checkOverlaps(True)

    if analysis:
        print("pyg4> analysis")
        a = _pyg4.geant4.AnalyseGeometryComplexity(reg.getWorldVolume())
        a.printSummary()

    if compareFileName is not None:
        creg, cwl = _loadFile(compareFileName)
        comparision = _pyg4.compare.geometry(wl, cwl, _pyg4.compare.Tests(), False)
        print("pyg4> compare")
        comparision.print()

    if appendFileName is not None:
        reg1, wl1 = _loadFile(appendFileName)
        wp1 = _pyg4.geant4.PhysicalVolume(rotation, translation, wl1, "l1_pv", wl, reg)
        print("pyg4> append")
        reg.addVolumeRecursive(wp1)

    # parse solid
    newSolid = None
    if solid is not None:
        newSolid = _parseStrPythonAsSolid(reg, solid)

    if exchangeLvName is not None:
        lvToChange = reg.logicalVolumeDict[exchangeLvName]
        lvToChange.replaceSolid(newSolid, rotation=rotation, position=translation)
        lvToChange.reMesh()

    if clip is not None:
        wl.clipGeometry(wl.solid, (0, 0, 0), (0, 0, 0))

    if materials is not None:
        pass

    if outputFileName is not None:
        if outputFileName.find(".gl") != -1:
            v = _pyg4.visualisation.VtkViewerColouredMaterialNew()
            v.addLogicalVolume(reg.getWorldVolume())
            v.removeInvisible()
            if gltfScale is not None:
                v.scaleScene(float(gltfScale))
            v.buildPipelinesAppend()
            v.exportGLTFScene(outputFileName)
        if outputFileName.find(".html") != -1:
            v = _pyg4.visualisation.VtkViewerColouredMaterialNew()
            v.addLogicalVolume(reg.getWorldVolume())
            v.removeInvisible()
            if gltfScale is not None:
                v.scaleScene(float(gltfScale))
            v.buildPipelinesAppend()
            v.exportThreeJSScene(outputFileName.split(".")[0])
        else:
            _writeFile(outputFileName, reg)

    if view:
        v = _pyg4.visualisation.VtkViewerColouredMaterialNew()
        v.addLogicalVolume(reg.getWorldVolume())
        v.removeInvisible()
        v.buildPipelinesAppend()

        if bounding:
            v.addAxes(_pyg4.visualisation.axesFromExtents(bbExtent)[0])
        v.view(interactive=True)


def main():
    parser = OptionParser()
    parser.add_option(
        "-a",
        "--analysis",
        help="geometry information",
        action="store_true",
        dest="analysis",
    )
    parser.add_option(
        "-b",
        "--bounding",
        help="calculate bounding box",
        action="store_true",
        dest="bounding",
    )
    parser.add_option(
        "-c",
        "--checkoverlaps",
        help="check overlaps",
        dest="checkOverlaps",
        action="store_true",
    )
    parser.add_option(
        "-C",
        "--clip",
        help="clip to mother world solid. Or exchanged solid if specified",
        action="store_true",
        dest="clip",
    )
    parser.add_option(
        "-d",
        "--compare",
        help="comp(a)re geometry",
        dest="compareFileName",
        metavar="COMPAREFILE",
    )
    parser.add_option(
        "-e",
        "--append",
        help="app(e)nd geometry",
        dest="appendFileName",
        metavar="APPENDFILE",
    )
    parser.add_option(
        "-f",
        "--feature",
        help="feature extraction from simple geometry (planeQuality,circumference)",
        dest="featureData",
    )
    parser.add_option(
        "-F",
        "--featureExtractOutput",
        help="feature extract output",
        dest="featureExtactOutputFileName",
        metavar="FEATUREFILE",
    )
    parser.add_option(
        "-i",
        "--file",
        dest="inputFileName",
        help="(i)nput file (gdml, stl, inp, step)",
        metavar="INFILE",
    )
    parser.add_option(
        "-I",
        "--info",
        help="information on geometry (tree, reg, instance)",
        dest="info",
    )
    parser.add_option(
        "-l",
        "--logical",
        help="extract logical LVNAME",
        dest="lvName",
        metavar="LVNAME",
    )
    parser.add_option(
        "-m",
        "--material",
        help='material dictionary ("lvname":"nist")',
        dest="material",
    )
    parser.add_option(
        "-n",
        "--nullmesh",
        help="disable null mesh exception",
        action="store_true",
        dest="nullmesh",
    )
    parser.add_option(
        "-o",
        "--output",
        dest="outputFileName",
        help="(o)utout file (gdml, inp, usd, vtp)",
        metavar="OUTFILE",
    )
    parser.add_option(
        "-p",
        "--planeCutter",
        help="add (p)plane cutter -p x,y,z,nx,ny,nz",
        dest="planeCutter",
    )
    parser.add_option(
        "-P",
        "--planeCutterOutput",
        help="plane cutter output file",
        dest="planeCutterOutputFileName",
        metavar="CUTTERFILE",
    )
    parser.add_option(
        "-r",
        "--rotation",
        help="rotation (Tait-Bryan) tx,ty,tz (used with append/exchange)",
        dest="rotation",
        metavar="TX,TY,TZ",
    )
    parser.add_option(
        "-s",
        "--solid",
        help="solid in python constructor syntax (used with exchange). Registry must be reg and _np used for numpy",
        dest="solidCode",
        metavar="PYTHONSOLID",
    )
    parser.add_option(
        "-S",
        "--gltfScale",
        help="scale factor for gltf conversion",
        dest="gltfScale",
        metavar="SCALE",
    )
    parser.add_option(
        "-t",
        "--translation",
        help="translation x,y,z (used with append/exchange)",
        dest="translation",
        metavar="X,Y,Z",
    )
    parser.add_option("-v", "--view", help="view geometry", action="store_true", dest="view")
    parser.add_option("-V", "--verbose", help="verbose script", dest="verbose", action="store_true")
    parser.add_option(
        "-x",
        "--exchange",
        help="replace solid for logical volume, LVNAME is logical volume name",
        dest="exchangeLvName",
        metavar="LVNAME",
    )
    parser.add_option(
        "-z", "--citation", help="print citation text", dest="citation", action="store_true"
    )

    # features
    (options, args) = parser.parse_args()

    verbose = options.__dict__["verbose"]
    if verbose:
        print("pyg4> options")
        print(options)

    if options.__dict__["citation"]:
        _printCitation()
        exit(0)

    # absolutely need a file name
    if options.__dict__["inputFileName"] is None:
        print("pyg4> need an input file")
        exit(1)

    # parse plane
    planeData = options.__dict__["planeCutter"]
    if planeData is not None:
        planeData = _parseStrMultipletAsFloat(planeData)
        print("pyg4> clipper plane data", planeData)

    # parse translation
    translation = options.__dict__["translation"]
    if translation is not None:
        translation = _parseStrMultipletAsFloat(translation)
        if verbose:
            print("pyg4> translation ", translation)

    # parse rotation
    rotation = options.__dict__["rotation"]
    if rotation is not None:
        rotation = _parseStrMultipletAsFloat(rotation)
        if verbose:
            print("pyg4> rotation ", rotation)

    # parse solid
    # this must be done when we have a registry

    # parse feature data
    featureData = options.__dict__["featureData"]
    if featureData is not None:
        featureData = _parseStrMultipletAsFloat(featureData)
        if verbose:
            print("pyg4> feature data", featureData)

    # parse gltf scale
    gltfScale = options.__dict__["gltfScale"]
    if gltfScale is not None:
        gltfScale = _parseStrMultipletAsFloat(gltfScale)

    cli(
        inputFileName=options.__dict__["inputFileName"],
        view=options.__dict__["view"],
        bounding=options.__dict__["bounding"],
        checkOverlaps=options.__dict__["checkOverlaps"],
        analysis=options.__dict__["analysis"],
        nullMeshException=options.__dict__["nullmesh"],
        info=options.__dict__["info"],
        lvName=options.__dict__["lvName"],
        compareFileName=options.__dict__["compareFileName"],
        appendFileName=options.__dict__["appendFileName"],
        solid=options.__dict__["solidCode"],
        exchangeLvName=options.__dict__["exchangeLvName"],
        clip=options.__dict__["clip"],
        translation=translation,
        rotation=rotation,
        outputFileName=options.__dict__["outputFileName"],
        planeCutterData=planeData,
        planeCutterOutputFileName=options.__dict__["planeCutterOutputFileName"],
        featureData=featureData,
        featureDataOutputFileName=options.__dict__["featureExtactOutputFileName"],
        gltfScale=options.__dict__["gltfScale"],
<<<<<<< HEAD
        verbose=verbose
=======
        verbose=verbose,
        citation=options.__dict__["citation"],
>>>>>>> 7edba712
    )


if __name__ == "__main__":
    main()<|MERGE_RESOLUTION|>--- conflicted
+++ resolved
@@ -78,12 +78,12 @@
 
 
 def _printCitation():
-    s = "S.D. Walker, A. Abramov, L.J. Nevay, W. Shields, S.T. Boogert,\n"
+    s =  "S.D. Walker, A. Abramov, L.J. Nevay, W. Shields, S.T. Boogert,\n"
     s += "pyg4ometry: A Python library for the creation of Monte Carlo radiation\n"
     s += "transport physical geometries, Computer Physics Communications **272** 108228 (2022)."
     print(s)
     print("Bibtex entry:")
-    s = "@article{Boogert:2020cmn,\n"
+    s =  "@article{Boogert:2020cmn,\n"
     s += '    author = "Boogert, Stewart and Abramov, Andrey and Nevay, Laurence and Shields, William and Walker, Stuart",\n'
     s += '    title = "{Pyg4ometry: A Python library for the creation of Monte Carlo radiation transport physical geometries}",\n'
     s += '    eprint = "2010.01109",\n'
@@ -98,31 +98,29 @@
     print(s)
 
 
-def cli(
-    inputFileName=None,
-    view=False,
-    bounding=False,
-    checkOverlaps=False,
-    analysis=False,
-    nullMeshException=False,
-    compareFileName=None,
-    appendFileName=None,
-    lvName=None,
-    info=None,
-    exchangeLvName=None,
-    clip=None,
-    solid=None,
-    translation=None,
-    rotation=None,
-    materials=None,
-    outputFileName=None,
-    planeCutterData=None,
-    planeCutterOutputFileName=None,
-    featureData=None,
-    featureDataOutputFileName=None,
-    gltfScale=None,
-    verbose=None,
-):
+def cli(inputFileName=None,
+        view=False,
+        bounding=False,
+        checkOverlaps=False,
+        analysis=False,
+        nullMeshException=False,
+        compareFileName=None,
+        appendFileName=None,
+        lvName=None,
+        info=None,
+        exchangeLvName=None,
+        clip=None,
+        solid=None,
+        translation=None,
+        rotation=None,
+        materials=None,
+        outputFileName=None,
+        planeCutterData=None,
+        planeCutterOutputFileName=None,
+        featureData=None,
+        featureDataOutputFileName=None,
+        gltfScale=None,
+        verbose=None):
     print("pyg4 - command line interface")
 
     # switch on file type
@@ -395,7 +393,11 @@
         metavar="LVNAME",
     )
     parser.add_option(
-        "-z", "--citation", help="print citation text", dest="citation", action="store_true"
+        "-z",
+        "--citation",
+        help="print citation text",
+        dest="citation",
+        action="store_true"
     )
 
     # features
@@ -472,12 +474,7 @@
         featureData=featureData,
         featureDataOutputFileName=options.__dict__["featureExtactOutputFileName"],
         gltfScale=options.__dict__["gltfScale"],
-<<<<<<< HEAD
         verbose=verbose
-=======
-        verbose=verbose,
-        citation=options.__dict__["citation"],
->>>>>>> 7edba712
     )
 
 
