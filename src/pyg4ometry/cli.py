import sys
from optparse import OptionParser, OptParseError
import pyg4ometry as _pyg4
import numpy as _np


class OptionParserTestable(OptionParser):
    """
    This class wraps the general OptionParser and if the flag
    for noExit is set to True, then it throws an exception instead
    of the default sys.exit(). This allows testing of the parser.
    """

    def __init__(self, *args, noExit=False, **kwargs):
        super().__init__(*args, **kwargs)
        self.noExit = noExit

    def exit(self, status=0, msg=None):
        if msg:
            sys.stderr.write(msg)
        if self.noExit:
            msg2 = f"Status:{status}  {msg}"
            raise OptParseError(msg2)
        else:
            sys.exit(status)

    def error(self, msg):
        self.print_usage(sys.stderr)
        msg2 = f"Status:2 {self.get_prog_name()}: error: {msg}\n"
        if self.noExit:
            raise OptParseError(msg2)
        else:
            self.exit(2, msg2)


def _loadFile(fileName):
    # convert to string for possible pathlib path object from testing data
    if type(fileName) != str:
        fileName = str(fileName)
    reg, wl = None, None
    if fileName.find(".gdml") != -1:
        r = _pyg4.gdml.Reader(fileName)
        reg = r.getRegistry()
        wl = reg.getWorldVolume()
    elif fileName.find(".root") != -1:
        r = _pyg4.io.ROOTTGeo.Reader(fileName)
        reg = r.getRegistry()
        wl = reg.getWorldVolume()
    elif fileName.find(".inp") != -1:
        r = _pyg4.fluka.Reader(fileName)
        reg = _pyg4.convert.fluka2Geant4(r.getRegistry())
        wl = reg.getWorldVolume()
    elif fileName.find(".stl") != -1:
        reg = _pyg4.geant4.Registry()
        r = _pyg4.stl.Reader(fileName, registry=reg)
        s = r.getSolid()

        stl_log = _pyg4.geant4.LogicalVolume(s, "G4_Ag", "stl_log", reg)
        stl_ext = _np.array(stl_log.extent(True))
        stl_dext = stl_ext[1] - stl_ext[0]
        stl_cext = (stl_ext[1] + stl_ext[0]) / 2

        ws = _pyg4.geant4.solid.Box("ws", stl_dext[0], stl_dext[1], stl_dext[2], reg)
        wl = _pyg4.geant4.LogicalVolume(ws, "G4_Galactic", "wl", reg)
        stl_phy = _pyg4.geant4.PhysicalVolume(
            [0, 0, 0], list(-stl_cext), stl_log, "stl_phy", wl, reg
        )
        reg.setWorld(wl)
    elif fileName.find(".stp") != -1 or fileName.find(".step") != -1:
        r = _pyg4.pyoce.Reader(str(fileName))
        ls = r.freeShapes()
        worldName = _pyg4.pyoce.pythonHelpers.get_TDataStd_Name_From_Label(ls.Value(1))
        mats, skip, mesh = {}, [], {}
        reg = _pyg4.convert.oce2Geant4(r.shapeTool, worldName, mats, skip, mesh)
        wl = reg.logicalVolumeDict[worldName]
    else:
        errMsg = "unknown format: '" + fileName.split(".")[-1] + "'"
        raise OSError(errMsg)

    return reg, wl


def _writeFile(fileName, reg):
    # this assumes we have always converted to Geant4 beforehand.
    if fileName.find(".gdml") != -1:
        ow = _pyg4.gdml.Writer(fileName)
        ow.addDetector(reg)
        ow.write(fileName)
    elif fileName.find(".inp") != -1:
        freg = _pyg4.convert.geant4Reg2FlukaReg(reg)
        ow = _pyg4.fluka.Writer()
        ow.addDetector(freg)
        ow.write(fileName)
    elif fileName.find(".usd") != -1:
        # TODO
        errMsg = ".usd file writing not yet implement in command line interface"
        raise NotImplementedError(errMsg)
    else:
        errMsg = "unknown format: '" + fileName.split(".")[-1] + "'"
        raise OSError(errMsg)


def _parseStrMultipletAsFloat(strTriplet):
    def evalulate(str):
        reg = _pyg4.geant4.Registry()
        e = _pyg4.gdml.Expression("temp", str, reg)
        return e.eval()

    return list(map(evalulate, strTriplet.split(",")))


def _parseStrPythonAsSolid(reg, strPython):
    # TODO = finish locals
    locals = {}
    solid = exec(
        "s = _pyg4.geant4.solid." + strPython,
        {"reg": reg, "_pyg4": _pyg4, "_np": _np},
        locals,
    )

    # get solid name
    # solidName = str(strPython.split("(")[1].split(",")[0]).replace("'", "")
    return locals["s"]


def _parseStrPythonAsDict(strPython):
    locals = {}
    exec("d= " + strPython, globals(), locals)
    return locals["d"]


def _printCitation():
    print("https://zenodo.org/doi/10.5281/zenodo.10449301")


def cli(
    inputFileName=None,
    view=False,
    bounding=False,
    checkOverlaps=False,
    analysis=False,
    nullMeshException=False,
    compareFileName=None,
    appendFileName=None,
    lvName=None,
    info=None,
    exchangeLvName=None,
    clip=None,
    solid=None,
    translation=None,
    rotation=None,
    materials=None,
    outputFileName=None,
    planeCutterData=None,
    planeCutterOutputFileName=None,
    featureData=None,
    featureDataOutputFileName=None,
    gltfScale=None,
    verbose=None,
    testing=False,
):
    print("pyg4 - command line interface")

    # switch on file type
    if not inputFileName:
        print("pyg4> need input file name")

    try:
        if str(inputFileName).startswith("g4edgetestdata/"):
            try:
                import g4edgetestdata

                d = g4edgetestdata.G4EdgeTestData()
                inputFileName = d[inputFileName.replace("g4edgetestdata/", "")]
            except ImportError:
                print("pyg4> g4edgetestdata package not available - install with pip")
        f = open(inputFileName)
        f.close()
    except FileNotFoundError:
        print("pyg4> input file not found")
        return

    if nullMeshException:
        _pyg4.config.meshingNullException = not nullMeshException

    reg, wl = _loadFile(inputFileName)

    if bounding:
        bbExtent = _np.array(wl.extent())
        bbDExtent = bbExtent[1] - bbExtent[0]
        bbCentre = bbExtent[0] + bbExtent[1]
        print("pyg4> extent        ", bbExtent)
        print("pyg4> extent size   ", bbDExtent)
        print("pyg4> extent centre ", bbCentre)

    # these are not used on their own but possibly as part of other commands in multiple places
    r = rotation if rotation else [0, 0, 0]
    t = translation if translation else [0, 0, 0]

    if info:
        if info == "reg":
            print("pyg4> registry defines")
            print(list(reg.defineDict.keys()))
            print("pyg4> registry materials")
            print(list(reg.materialDict.keys()))
            print("pyg4> registry solids")
            print(list(reg.solidDict.keys()))
            print("pyg4> registry logical volumes")
            print(list(reg.logicalVolumeDict.keys()))
            print("pyg4> registry assembly volumes")
            print(list(reg.assemblyVolumeDict.keys()))
            print("pyg4> registry physical volumes")
            print(list(reg.physicalVolumeDict.keys()))
            print("pyg4> registry optical surfaces")
            print(list(reg.surfaceDict.keys()))
        elif info == "tree":
            _pyg4.geant4.DumpGeometryStructureTree(wl, 0)
        elif info == "instances":
            print("pyg4> Not yet implemented")
        else:
            errMsg = "Accepted info keys are 'reg', 'tree', 'instances'"
            raise ValueError(errMsg)

    if checkOverlaps:
        print("pyg4> checkoverlaps")
        wl.checkOverlaps(True)

    if analysis:
        print("pyg4> analysis")
        a = _pyg4.geant4.AnalyseGeometryComplexity(reg.getWorldVolume())
        a.printSummary()

    if compareFileName is not None:
        creg, cwl = _loadFile(compareFileName)
        comparision = _pyg4.compare.geometry(wl, cwl, _pyg4.compare.Tests(), False)
        print("pyg4> compare")
        comparision.print()

    if appendFileName is not None:
        reg1, wl1 = _loadFile(appendFileName)
        wp1 = _pyg4.geant4.PhysicalVolume(r, t, wl1, "l1_pv", wl, reg)
        print("pyg4> append")
        reg.addVolumeRecursive(wp1)

    # extract lv in new registry etc
    if lvName is not None:
        lv = reg.logicalVolumeDict[lvName]
        reg1 = _pyg4.geant4.Registry()
        reg1.addVolumeRecursive(lv)
        reg = reg1
        reg.setWorld(lv)
        wl = reg.getWorldVolume()

    if solid is not None:
        newSolid = _parseStrPythonAsSolid(reg, solid)
        if exchangeLvName is None:
            errMsg = "pyg4> must specify the LV with -x to exchange the solid in."
            raise ValueError(errMsg)
        lvToChange = reg.logicalVolumeDict[exchangeLvName]
        lvToChange.replaceSolid(newSolid, r, t)
        lvToChange.reMesh()

    if clip is not None:
        if len(clip) != 3:
<<<<<<< HEAD
            errMsg = "pyg4> clip must be supplied with exactly 3 numbers"
            raise ValueError(errMsg)
        clipBoxes = _pyg4.misc.NestedBoxes("clipper", clip[0], clip[1], clip[2],
                                           reg, "mm", 1e-3, 1e-3, 1e-3, wl.depth())
=======
            raise ValueError("pyg4> clip must be supplied with exactly 3 numbers")
        clipBoxes = _pyg4.misc.NestedBoxes(
            "clipper", clip[0], clip[1], clip[2], reg, "mm", 1e-3, 1e-3, 1e-3, wl.depth()
        )
>>>>>>> 325f41cc
        wl.clipGeometry(clipBoxes, r, t)

    if materials is not None:
        # TODO - implement
        errMsg = "materials flag is not implemented yet"
        raise NotImplementedError(errMsg)

    if outputFileName is not None:
        if outputFileName.find(".gl") != -1:
            v = _pyg4.visualisation.VtkViewerColouredMaterialNew()
            v.addLogicalVolume(reg.getWorldVolume())
            v.removeInvisible()
            if gltfScale is not None:
                v.scaleScene(float(gltfScale))
            v.buildPipelinesAppend()
            v.exportGLTFScene(outputFileName)
        elif outputFileName.find(".html") != -1:
            v = _pyg4.visualisation.VtkViewerColouredMaterialNew()
            v.addLogicalVolume(reg.getWorldVolume())
            v.removeInvisible()
            if gltfScale is not None:
                v.scaleScene(float(gltfScale))
            v.buildPipelinesAppend()
            try:
                v.exportThreeJSScene(str(outputFileName).split(".")[0])
            except ModuleNotFoundError:
                errMsg = (
                    "pyg4> html export requires the jinja2 package that is not a formal dependency"
                )
                raise ModuleNotFoundError(errMsg)
        else:
            _writeFile(outputFileName, reg)

    if view:
        v = _pyg4.visualisation.VtkViewerColouredMaterialNew()
        v.addLogicalVolume(reg.getWorldVolume())
        v.removeInvisible()
        v.buildPipelinesAppend()

        if bounding:
            v.addAxes(_pyg4.visualisation.axesFromExtents(bbExtent)[0])
        interactive = not testing
        v.view(interactive=interactive)

    if planeCutterData is not None:
        if planeCutterOutputFileName is None:
            errMsg = "pyg4> must specify -P or --planeCutterOutput file"
            raise ValueError(errMsg)
        # up the quality of meshes
        _pyg4.config.setGlobalMeshSliceAndStack(56)
        v = _pyg4.visualisation.VtkViewerColouredMaterialNew()
        v.addLogicalVolume(wl)
        o = planeCutterData[:3]
        n = planeCutterData[3:]
        v.addCutter("cli-cutter", o, n)
        v.buildPipelinesAppend()
        v.exportCutter("cli-cutter", planeCutterOutputFileName)
        print(
            "pyg4> cutter with " + str(o) + ", " + str(n) + " written to: ",
            planeCutterOutputFileName,
        )

    if featureData is not None or featureDataOutputFileName is not None:
        errMsg = "feature data has not yet been implemented in the command line interface"
        raise NotImplementedError(errMsg)
        # TODO


def main(testArgs=None, testing=False):
    parser = OptionParserTestable(noExit=testing)
    parser.add_option(
        "-a",
        "--analysis",
        help="geometry information",
        action="store_true",
        dest="analysis",
    )
    parser.add_option(
        "-b",
        "--bounding",
        help="calculate bounding box",
        action="store_true",
        dest="bounding",
    )
    parser.add_option(
        "-c",
        "--checkoverlaps",
        help="check overlaps",
        dest="checkOverlaps",
        action="store_true",
    )
    parser.add_option(
        "-C",
        "--clip",
        help="clip to a box of full widths px,py,pz in mm",
        dest="clip",
        metavar="CLIP",
    )
    parser.add_option(
        "-d",
        "--compare",
        help="comp(a)re geometry",
        dest="compareFileName",
        metavar="COMPAREFILE",
    )
    parser.add_option(
        "-e",
        "--append",
        help="app(e)nd geometry",
        dest="appendFileName",
        metavar="APPENDFILE",
    )
    parser.add_option(
        "-f",
        "--feature",
        help="feature extraction from simple geometry (planeQuality,circumference)",
        dest="featureData",
    )
    parser.add_option(
        "-F",
        "--featureExtractOutput",
        help="feature extract output",
        dest="featureExtactOutputFileName",
        metavar="FEATUREFILE",
    )
    parser.add_option(
        "-i",
        "--file",
        dest="inputFileName",
        help="(i)nput file (gdml, stl, inp, step)",
        metavar="INFILE",
    )
    parser.add_option(
        "-I",
        "--info",
        help="information on geometry (tree, reg, instance)",
        dest="info",
    )
    parser.add_option(
        "-l",
        "--logical",
        help="extract logical LVNAME",
        dest="lvName",
        metavar="LVNAME",
    )
    parser.add_option(
        "-m",
        "--material",
        help='material dictionary ("lvname":"nist")',
        dest="material",
    )
    parser.add_option(
        "-n",
        "--nullmesh",
        help="disable null mesh exception",
        action="store_true",
        dest="nullmesh",
    )
    parser.add_option(
        "-o",
        "--output",
        dest="outputFileName",
        help="(o)utout file (gdml, inp, usd, vtp)",
        metavar="OUTFILE",
    )
    parser.add_option(
        "-p",
        "--planeCutter",
        help="add (p)plane cutter -p x,y,z,nx,ny,nz",
        dest="planeCutter",
    )
    parser.add_option(
        "-P",
        "--planeCutterOutput",
        help="plane cutter output file",
        dest="planeCutterOutputFileName",
        metavar="CUTTERFILE",
    )
    parser.add_option(
        "-r",
        "--rotation",
        help="rotation (Tait-Bryan) tx,ty,tz (used with append/exchange)",
        dest="rotation",
        metavar="TX,TY,TZ",
    )
    parser.add_option(
        "-s",
        "--solid",
        help="solid in python constructor syntax (used with exchange). Registry must be reg and _np used for numpy",
        dest="solidCode",
        metavar="PYTHONSOLID",
    )
    parser.add_option(
        "-S",
        "--gltfScale",
        help="scale factor for gltf conversion",
        dest="gltfScale",
        metavar="SCALE",
    )
    parser.add_option(
        "-t",
        "--translation",
        help="translation x,y,z (used with append/exchange)",
        dest="translation",
        metavar="X,Y,Z",
    )
    parser.add_option("-v", "--view", help="view geometry", action="store_true", dest="view")
    parser.add_option("-V", "--verbose", help="verbose script", dest="verbose", action="store_true")
    parser.add_option(
        "-x",
        "--exchange",
        help="replace solid for logical volume, LVNAME is logical volume name",
        dest="exchangeLvName",
        metavar="LVNAME",
    )
    parser.add_option(
        "-z", "--citation", help="print citation text", dest="citation", action="store_true"
    )

    # features
    (options, args) = parser.parse_args(args=testArgs)

    verbose = options.__dict__["verbose"]
    if verbose:
        print("pyg4> options")
        print(options)

    if options.__dict__["citation"]:
        _printCitation()
        exit(0)

    # absolutely need a file name
    if options.__dict__["inputFileName"] is None:
        print("pyg4> need an input file")
        exit(1)

    # parse plane
    planeData = options.__dict__["planeCutter"]
    if planeData is not None:
        planeData = _parseStrMultipletAsFloat(planeData)
        if verbose:
            print("pyg4> clipper plane data", planeData)

    # parse translation
    translation = options.__dict__["translation"]
    if translation is not None:
        translation = _parseStrMultipletAsFloat(translation)
        if verbose:
            print("pyg4> translation ", translation)

    # parse rotation
    rotation = options.__dict__["rotation"]
    if rotation is not None:
        rotation = _parseStrMultipletAsFloat(rotation)
        if verbose:
            print("pyg4> rotation ", rotation)

    # parse clip box
    clipbox = options.__dict__["clip"]
    if clipbox is not None:
        clipbox = _parseStrMultipletAsFloat(clipbox)
        if verbose:
            print("pyg4> clip ", clipbox)

    # parse solid
    # this must be done when we have a registry
    solid = options.__dict__["solidCode"]
    if solid is not None:
        errMsg = "pyg4> solid is not implemented yet"
        raise NotImplementedError(errMsg)

    # parse feature data
    featureData = options.__dict__["featureData"]
    if featureData is not None:
        featureData = _parseStrMultipletAsFloat(featureData)
        if verbose:
            print("pyg4> feature data", featureData)

    # parse gltf scale
    gltfScale = options.__dict__["gltfScale"]
    if gltfScale is not None:
        gltfScale = _parseStrMultipletAsFloat(gltfScale)[0]

    cli(
        inputFileName=options.__dict__["inputFileName"],
        view=options.__dict__["view"],
        bounding=options.__dict__["bounding"],
        checkOverlaps=options.__dict__["checkOverlaps"],
        analysis=options.__dict__["analysis"],
        nullMeshException=options.__dict__["nullmesh"],
        compareFileName=options.__dict__["compareFileName"],
        appendFileName=options.__dict__["appendFileName"],
        lvName=options.__dict__["lvName"],
        info=options.__dict__["info"],
        exchangeLvName=options.__dict__["exchangeLvName"],
        clip=clipbox,
        solid=options.__dict__["solidCode"],
        translation=translation,
        rotation=rotation,
        materials=options.__dict__["material"],
        outputFileName=options.__dict__["outputFileName"],
        planeCutterData=planeData,
        planeCutterOutputFileName=options.__dict__["planeCutterOutputFileName"],
        featureData=featureData,
        featureDataOutputFileName=options.__dict__["featureExtactOutputFileName"],
        gltfScale=gltfScale,
        verbose=verbose,
        testing=testing,
    )


if __name__ == "__main__":
    main()<|MERGE_RESOLUTION|>--- conflicted
+++ resolved
@@ -262,17 +262,11 @@
 
     if clip is not None:
         if len(clip) != 3:
-<<<<<<< HEAD
             errMsg = "pyg4> clip must be supplied with exactly 3 numbers"
             raise ValueError(errMsg)
-        clipBoxes = _pyg4.misc.NestedBoxes("clipper", clip[0], clip[1], clip[2],
-                                           reg, "mm", 1e-3, 1e-3, 1e-3, wl.depth())
-=======
-            raise ValueError("pyg4> clip must be supplied with exactly 3 numbers")
         clipBoxes = _pyg4.misc.NestedBoxes(
             "clipper", clip[0], clip[1], clip[2], reg, "mm", 1e-3, 1e-3, 1e-3, wl.depth()
         )
->>>>>>> 325f41cc
         wl.clipGeometry(clipBoxes, r, t)
 
     if materials is not None:
